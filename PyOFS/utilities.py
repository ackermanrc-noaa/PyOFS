# coding=utf-8
"""
Data utility functions.

Created on Jun 13, 2018

@author: zachary.burnett
"""

import datetime
import os

import fiona
import numpy
import rasterio
import xarray


def copy_xarray(input_path: str, output_path: str) -> xarray.Dataset:
    """
    Copy given xarray observation to a local file at the given path.

    :param input_path: path to observation to copy
    :param output_path: path to output file
    :return: copied observation at given path
    """

    print(f'Reading observation from {input_path}')

    input_dataset = xarray.open_dataset(input_path, decode_times=False)

    print(f'Copying observation to local memory...')

    # deep copy of xarray observation
    output_dataset = input_dataset.copy(deep=True)

    print(f'Writing to {output_path}')

    # save observation to file
    output_dataset.to_netcdf(output_path)

    return output_dataset


def round_to_day(datetime_object: datetime.datetime, direction: str = None) -> datetime.datetime:
    """
    Return given datetime rounded to the nearest day.

    :param datetime_object: datetime to round
    :param direction: either 'ceiling' or 'floor', optional
    :return: rounded datetime
    """

    start_of_day = datetime_object.replace(hour=0, minute=0, second=0, microsecond=0)
    half_day = datetime_object.replace(hour=12, minute=0, second=0, microsecond=0)

    if direction == 'ceiling' or (direction is None and datetime_object >= half_day):
        datetime_object = start_of_day + datetime.timedelta(days=1)
    elif direction == 'floor' or (direction is None and datetime_object < half_day):
        datetime_object = start_of_day

    return datetime_object


def round_to_hour(datetime_object: datetime.datetime, direction: str = None) -> datetime.datetime:
    """
    Return given datetime rounded to the nearest hour.

    :param datetime_object: datetime to round
    :param direction: either 'ceiling' or 'floor', optional
    :return: rounded datetime
    """

    start_of_hour = datetime_object.replace(minute=0, second=0, microsecond=0)
    half_hour = datetime_object.replace(minute=30, second=0, microsecond=0)

    if direction == 'ceiling' or datetime_object >= half_hour:
        datetime_object = start_of_hour + datetime.timedelta(hours=1)
    elif direction == 'floor' or datetime_object < half_hour:
        datetime_object = start_of_hour

    return datetime_object


def round_to_ten_minutes(datetime_object: datetime.datetime) -> datetime.datetime:
    """
    Return given datetime rounded to the nearest ten minutes.

    :param datetime_object: datetime to round
    :return: rounded datetime
    """

    return datetime_object.replace(minute=int(round(datetime_object.minute, -1)), second=0, microsecond=0)


def range_daily(start_time: datetime.datetime, end_time: datetime.datetime) -> list:
    """
    Generate range of times between given times at day intervals.

    :param start_time: beginning of time interval
    :param end_time: end of time interval
    :return: range of datetimes
    """

    duration = end_time - start_time
    days = duration.days
    stride = 1 if days > 0 else -1

    return [start_time + datetime.timedelta(days=day) for day in range(0, days, stride)]


# return numpy.arange(start_time, end_time, dtype='datetime64[D]')


def range_hourly(start_time: datetime.datetime, end_time: datetime.datetime) -> list:
    """
    Generate range of times between given times at hour intervals.

    :param start_time: beginning of time interval
    :param end_time: end of time interval
    :return: range of datetimes
    """

    duration = end_time - start_time
    hours = int(duration.total_seconds() / 3600)
    stride = 1 if duration.days > 0 else -1

    return [start_time + datetime.timedelta(hours=hour) for hour in range(0, hours, stride)]


# return numpy.arange(start_time, end_time, dtype='datetime64[h]')


def ten_minute_range(start_time: datetime.datetime, end_time: datetime.datetime) -> list:
    """
    Generate range of times between given times at ten minute intervals.

    :param start_time: beginning of time interval
    :param end_time: end of time interval
    :return: range of datetimes
    """

    duration = end_time - start_time
    minutes = int(duration.total_seconds() / 60)
    stride = 10

    return [start_time + datetime.timedelta(minutes=minute) for minute in range(0, minutes + 1, stride)]


def get_masked_data(masked_constant: numpy.ma.core.MaskedConstant) -> object:
    """
    Wrapper to make sure we don't call .data on a regular constant, which will cause memory problems.

    :param masked_constant: input constant
    :return: data held within masked constant
    """

    if 'MaskedConstant' in str(type(masked_constant)) or 'MaskedArray' in str(type(masked_constant)):
        return masked_constant.data
    else:
        return masked_constant


def write_gpkg_subdataset(input_data: numpy.ndarray, output_filename: str, layer_name: str, height: int, width: int,
                          dtype: str, crs: rasterio.crs.CRS, transform: rasterio.Affine, nodata: float,
                          overwrite: bool = False, **kwargs):
    """
    Write input array to a raster layer in a geopackage.
    If the layer exists in the given geopackage, the entire file must be overwritten to replace it.

    :param input_data: array of data to write to raster
    :param output_filename: geopackage filename
    :param layer_name: name of output layer
    :param height: numbers of rows of the raster observation
    :param width: number of columns of the raster observation
    :param dtype: data type for bands
    :param crs: coordinate reference system
    :param transform: affine transformation mapping the pixel space to geographic space
    :param nodata: pixel value to be interpreted as invalid data
    :param overwrite: whether to erase entire geopackage, if replacing existing layer
    :raises Exception: raised GDAL error
    """

    with rasterio.Env(OGR_GPKG_FOREIGN_KEY_CHECK='NO'):
        try:
            with rasterio.open(output_filename, 'w', driver='GPKG', height=height, width=width, count=1, dtype=dtype,
                               crs=crs, transform=transform, nodata=nodata, raster_table=layer_name,
                               raster_identifier=layer_name, raster_description=layer_name,
                               append_subdataset='YES', **kwargs) as output_raster:
                output_raster.write(input_data.astype(dtype), 1)

            print(f'Writing {output_filename}:{layer_name}')

        except rasterio._err.CPLE_AppDefinedError:
            print(f'Subdataset already exists at {output_filename}:{layer_name}')

    if overwrite:
        print(f'Erasing {output_filename}')

    # if error with appending, erase entire observation and append as new
    with rasterio.open(output_filename, 'w', driver='GPKG', height=height, width=width, count=1, dtype=dtype, crs=crs,
                       transform=transform, nodata=nodata, raster_table=layer_name, raster_identifier=layer_name,
                       raster_description=layer_name, **kwargs) as output_raster:
        output_raster.write(input_data.astype(dtype), 1)


def datetime64_to_time(datetime64: numpy.datetime64) -> datetime.datetime:
    """
    Convert numpy.datetime64 object to native Python datetime.datetime object

    :param datetime64: numpy datetime
    :return: python datetime
    """

    return datetime.datetime.fromtimestamp(datetime64.values.astype(datetime.datetime) * 1e-9)


def get_first_record(vector_dataset_filename: str):
    fiona_kwargs = {}

<<<<<<< HEAD
    if ':' in vector_dataset_filename:
=======
    if ':' in os.path.split(vector_dataset_filename)[-1]:
>>>>>>> 70d15442
        vector_dataset_filename, layer_name = vector_dataset_filename.rsplit(':', 1)
        fiona_kwargs['layer'] = layer_name

    with fiona.open(vector_dataset_filename, **fiona_kwargs) as vector_layer:
        return next(iter(vector_layer))


class NoDataError(Exception):
    """
    Error for no data found.
    """
    pass


def rotate_coordinates(longitude: float, latitude: float, pole: numpy.array) -> tuple:
    """
    Convert longitude and latitude to rotated pole coordinates.

    :param longitude: longitude
    :param latitude: latitude
    :param pole: rotated pole
    :return: coordinates in rotated pole system
    """

    if type(pole) is not numpy.array:
        pole = numpy.array(pole)

    # convert degrees to radians
    longitude = longitude * numpy.pi / 180
    latitude = latitude * numpy.pi / 180
    pole = pole * numpy.pi / 180

    # precalculate sin / cos
    latitude_sine = numpy.sin(latitude)
    latitude_cosine = numpy.cos(latitude)
    pole_latitude_sine = numpy.sin(pole[1])
    pole_latitude_cosine = numpy.cos(pole[1])

    # calculate rotation transformation
    phi_1 = longitude - pole[0]

    phi_1_sine = numpy.sin(phi_1)
    phi_1_cosine = numpy.cos(phi_1)

    phi_2 = numpy.arctan2(phi_1_sine * latitude_cosine,
                          phi_1_cosine * latitude_cosine * pole_latitude_sine - latitude_sine * pole_latitude_cosine)
    theta_2 = numpy.arcsin(phi_1_cosine * latitude_cosine * pole_latitude_cosine + latitude_sine * pole_latitude_sine)

    # convert radians to degrees
    phi_2 = phi_2 * 180 / numpy.pi
    theta_2 = theta_2 * 180 / numpy.pi

    return phi_2, theta_2


def unrotate_coordinates(phi: float, theta: float, pole: numpy.array) -> tuple:
    """
    Convert rotated pole coordinates to longitude and latitude.

    :param phi: rotated pole longitude
    :param theta: rotated pole latitude
    :param pole: rotated pole
    :return: coordinates in rotated pole system
    """

    # convert degrees to radians
    phi = phi * numpy.pi / 180
    theta = theta * numpy.pi / 180
    pole = pole * numpy.pi / 180

    # precalculate sin / cos
    phi_sine = numpy.sin(phi)
    phi_cosine = numpy.cos(phi)
    theta_sine = numpy.sin(theta)
    theta_cosine = numpy.cos(theta)
    pole_latitude_sine = numpy.sin(pole[1])
    pole_latitude_cosine = numpy.cos(pole[1])

    # calculate rotation transformation
    longitude = pole[0] + numpy.arctan2(phi_sine * theta_cosine,
                                        phi_cosine * theta_cosine * pole_latitude_sine + theta_sine * pole_latitude_cosine)
    latitude = numpy.arcsin(-phi_cosine * theta_cosine * pole_latitude_cosine + theta_sine * pole_latitude_sine)

    # convert radians to degrees
    longitude = longitude * 180 / numpy.pi
    latitude = latitude * 180 / numpy.pi

    return longitude, latitude


if __name__ == '__main__':
    import PyOFS

    copy_xarray('https://dods.ndbc.noaa.gov/thredds/dodsC/hfradar_uswc_6km',
                os.path.join(PyOFS.DATA_DIR, 'output', 'test', 'hfradar_uswc_6km.nc'))

    print('done')<|MERGE_RESOLUTION|>--- conflicted
+++ resolved
@@ -218,11 +218,7 @@
 def get_first_record(vector_dataset_filename: str):
     fiona_kwargs = {}
 
-<<<<<<< HEAD
-    if ':' in vector_dataset_filename:
-=======
     if ':' in os.path.split(vector_dataset_filename)[-1]:
->>>>>>> 70d15442
         vector_dataset_filename, layer_name = vector_dataset_filename.rsplit(':', 1)
         fiona_kwargs['layer'] = layer_name
 
