--- conflicted
+++ resolved
@@ -1,11 +1,7 @@
 import sys
 import os
 
-<<<<<<< HEAD
-from config import DATA_DIR, CONDA_ENV
-=======
 from config import CONDA_ENV, DATA_DIR
->>>>>>> a0dee886
 
 sys.path.append(os.path.join(CONDA_ENV, 'bin'))
 sys.path.append(os.path.join(CONDA_ENV, 'Scripts'))
