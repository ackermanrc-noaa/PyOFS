# coding=utf-8
"""
Sea surface temperature rasters from VIIRS (aboard Suomi NPP).

Created on Jun 13, 2018

@author: zachary.burnett
"""

from collections import OrderedDict
from concurrent import futures
from datetime import datetime, timedelta
import ftplib
import math
import os
from typing import Collection

import fiona.crs
import numpy
import rasterio
from rasterio.crs import CRS
import rasterio.features
import shapely
import shapely.geometry
import shapely.wkt
import xarray

from PyOFS import CRS_EPSG, DATA_DIRECTORY, LEAFLET_NODATA_VALUE, utilities
from PyOFS.utilities import get_logger

LOGGER = get_logger('PyOFS.VIIRS')

VIIRS_START_TIME = datetime.strptime('2012-03-01 00:10:00', '%Y-%m-%d %H:%M:%S')
VIIRS_PERIOD = timedelta(days=16)

PASS_TIMES_FILENAME = os.path.join(DATA_DIRECTORY, r"reference\viirs_pass_times.txt")
STUDY_AREA_POLYGON_FILENAME = os.path.join(DATA_DIRECTORY, r"reference\wcofs.gpkg:study_area")

OUTPUT_CRS = fiona.crs.from_epsg(CRS_EPSG)

NRT_DELAY = timedelta(hours=2)

SOURCE_URLS = OrderedDict({
    'OpenDAP': OrderedDict({
        'NESDIS': 'https://www.star.nesdis.noaa.gov/thredds/dodsC',
        'JPL': 'https://podaac-opendap.jpl.nasa.gov:443/opendap/allData/ghrsst/data/GDS2/L3U',
        'NODC': 'https://data.nodc.noaa.gov/thredds/catalog/ghrsst/L3U'}),
    'FTP': OrderedDict({'NESDIS': 'ftp.star.nesdis.noaa.gov/pub/socd2/coastwatch/sst'})})


class VIIRSDataset:
    """
    Visible Infrared Imaging Radiometer Suite (VIIRS) sea-surface temperature.
    """

    study_area_transform = None
    study_area_extent = None
    study_area_bounds = None
    study_area_coordinates = None

<<<<<<< HEAD
    def __init__(self, data_time: datetime.datetime = None, satellite: str = 'NPP', study_area_polygon_filename: str = STUDY_AREA_POLYGON_FILENAME, algorithm: str = 'OSPO', version: str = None):
=======
    def __init__(self, data_time: datetime = None, satellite: str = 'NPP', study_area_polygon_filename: str = STUDY_AREA_POLYGON_FILENAME, algorithm: str = 'OSPO', version: str = None):
>>>>>>> 5a65d9b3
        """
        Retrieve VIIRS NetCDF observation from NOAA with given datetime.

        :param data_time: observation datetime
        :param satellite: VIIRS platform
        :param study_area_polygon_filename: filename of vector file containing study area boundary
        :param algorithm: either 'STAR' or 'OSPO'
        :param version: ACSPO algorithm version
        :raises NoDataError: if observation does not exist
        """

        if data_time is None:
            data_time = datetime.now()

        # round minute to nearest 10 minutes (VIIRS data interval)
        self.data_time = utilities.round_to_ten_minutes(data_time)

        self.satellite = satellite

        self.study_area_polygon_filename = study_area_polygon_filename

        # use NRT flag if granule is less than 13 days old
        self.near_real_time = datetime.now() - data_time <= timedelta(days=13)
        self.algorithm = algorithm

        if version is None:
            if data_time >= datetime(2019, 4, 23, 12, 50):
                self.version = '2.61'
            elif data_time >= datetime(2018, 11, 7, 15, 10):
                self.version = '2.60'
            elif data_time >= datetime(2017, 9, 14, 12, 50):
                self.version = '2.41'
            else:
                self.version = '2.40'
        else:
            self.version = version

        self.url = None

        month_dir = f'{self.data_time.year}/{self.data_time.timetuple().tm_yday:03}'
        filename = f'{self.data_time:%Y%m%d%H%M%S}-{self.algorithm}-L3U_GHRSST-SSTsubskin-VIIRS_{self.satellite.upper()}-ACSPO_V{self.version}-v02.0-fv01.0.nc'

        # TODO N20 does not yet have a reanalysis archive on NESDIS (as of March 8th, 2019)
        if self.satellite.upper() == 'N20' and not self.near_real_time:
            raise utilities.NoDataError(f'{self.satellite.upper()} does not yet have a reanalysis archive')

        for source, source_url in SOURCE_URLS['OpenDAP'].items():
            url = source_url

            if self.near_real_time:
                if source == 'NESDIS':
                    url = f'{source_url}/grid{self.satellite.upper()}VIIRSNRTL3UWW00/{month_dir}/{filename}'
                elif source == 'JPL':
                    url = f'{source_url}/VIIRS_{self.satellite.upper()}/{algorithm}/v{self.version}/{month_dir}/{filename}'
                elif source in 'NODC':
                    url = f'{source_url}/VIIRS_{self.satellite.upper()}/{algorithm}/{month_dir}/{filename}'
            else:
                if source == 'NESDIS':
                    url = f'{source_url}/grid{"" if self.near_real_time else "S"}{self.satellite.upper()}VIIRSSCIENCEL3UWW00/{month_dir}/{filename}'
                else:
                    LOGGER.warning(f'{source} does not contain a reanalysis archive')

            try:
                self.dataset = xarray.open_dataset(url)
                self.url = url
                break
            except Exception as error:
                LOGGER.warning(f'{error.__class__.__name__}: {error}')

        if self.url is None:
            LOGGER.warning('Error collecting from OpenDAP; falling back to FTP...')

            for source, source_url in SOURCE_URLS['FTP'].items():
                host_url, ftp_input_dir = source_url.split('/', 1)
                ftp_path = ftp_input_dir
                url = host_url

                if source == 'NESDIS':
                    if self.near_real_time:
                        ftp_path = f'/{ftp_input_dir}/nrt/viirs/{self.satellite.lower()}/l3u/{month_dir}/{filename}'
                    else:
                        ftp_path = f'/{ftp_input_dir}/ran/viirs/{"S" if self.satellite.upper() == "NPP" else ""}{self.satellite.lower()}/l3u/{month_dir}/{filename}'

                    url = f'{host_url}/{ftp_path.lstrip("/")}'

                try:
                    with ftplib.FTP(host_url) as ftp_connection:
                        ftp_connection.login()

                        output_dir = os.path.join(DATA_DIRECTORY, 'input', 'viirs')

                        if not os.path.exists(output_dir):
                            os.mkdir(output_dir)

                        output_filename = os.path.join(output_dir, f'viirs_{self.data_time:%Y%m%dT%H%M}.nc')

                        if os.path.exists(output_filename):
                            os.remove(output_filename)

                        try:
                            with open(output_filename, 'wb') as output_file:
                                ftp_connection.retrbinary(f'RETR {ftp_path}', output_file.write)
                                self.dataset = xarray.open_dataset(output_filename)
                        except:
                            raise
                        finally:
                            os.remove(output_filename)

                    self.url = url
                    break
                except Exception as error:
                    LOGGER.warning(f'{error.__class__.__name__}: {error}')

                if self.url is not None:
                    break

        if self.url is None:
            raise utilities.NoDataError(f'No VIIRS observation found at {self.data_time} UTC.')

        # construct rectangular polygon of granule extent
        if 'geospatial_bounds' in self.dataset.attrs:
            self.data_extent = shapely.wkt.loads(self.dataset.geospatial_bounds)
        elif 'geospatial_lon_min' in self.dataset.attrs:
            lon_min = float(self.dataset.geospatial_lon_min)
            lon_max = float(self.dataset.geospatial_lon_max)
            lat_min = float(self.dataset.geospatial_lat_min)
            lat_max = float(self.dataset.geospatial_lat_max)

            if lon_min < lon_max:
                self.data_extent = shapely.geometry.Polygon([(lon_min, lat_max), (lon_max, lat_max), (lon_max, lat_min), (lon_min, lat_min)])
            else:
                # geospatial bounds cross the antimeridian, so we create a multipolygon
                self.data_extent = shapely.geometry.MultiPolygon([shapely.geometry.Polygon([(lon_min, lat_max), (180, lat_max), (180, lat_min), (lon_min, lat_min)]),
                                                                  shapely.geometry.Polygon([(-180, lat_max), (lon_max, lat_max), (lon_max, lat_min), (-180, lat_min)])])
        else:
            LOGGER.warning(f'{self.data_time} UTC: Dataset has no stored bounds...')

        lon_pixel_size = self.dataset.geospatial_lon_resolution
        lat_pixel_size = self.dataset.geospatial_lat_resolution

        if VIIRSDataset.study_area_extent is None:
            LOGGER.debug(f'Calculating indices and transform from granule at {self.data_time} UTC...')

            # get first record in layer
            VIIRSDataset.study_area_extent = shapely.geometry.MultiPolygon(
                [shapely.geometry.Polygon(polygon[0]) for polygon in utilities.get_first_record(self.study_area_polygon_filename)['geometry']['coordinates']])

            VIIRSDataset.study_area_bounds = VIIRSDataset.study_area_extent.bounds
            VIIRSDataset.study_area_transform = rasterio.transform.from_origin(VIIRSDataset.study_area_bounds[0], VIIRSDataset.study_area_bounds[3], lon_pixel_size, lat_pixel_size)

        if VIIRSDataset.study_area_bounds is not None:
            self.dataset = self.dataset.isel(time=0).sel(lon=slice(VIIRSDataset.study_area_bounds[0], VIIRSDataset.study_area_bounds[2]),
                                                         lat=slice(VIIRSDataset.study_area_bounds[3], VIIRSDataset.study_area_bounds[1]))

        if VIIRSDataset.study_area_coordinates is None:
<<<<<<< HEAD
            VIIRSDataset.study_area_coordinates = {'lon': self.dataset['lon'], 'lat': self.dataset['lat']}
=======
            VIIRSDataset.study_area_coordinates = {
                'lon': self.dataset['lon'], 'lat': self.dataset['lat']
            }
>>>>>>> 5a65d9b3

    def bounds(self) -> tuple:
        """
        Get coordinate bounds of observation.

        :return: tuple of bounds (west, south, east, north)
        """

        return self.data_extent.bounds

    def cell_size(self) -> tuple:
        """
        Get cell sizes of observation.

        :return: tuple of cell sizes (x_size, y_size)
        """

        return self.dataset.geospatial_lon_resolution, self.dataset.geospatial_lat_resolution

    def data(self, variable: str = 'sst', correct_sses=True) -> numpy.array:
        """
        Retrieve data of given variable. Use 'sst_sses' to retrieve SST corrected with sensor-specific error statistic (SSES)

        :param variable: variable name (one of 'sst', 'sses', or 'sst_sses')
        :param correct_sses: whether to apply sensor bias
        :return: matrix of data in Celsius
        """

        if variable == 'sst':
            return self._sst(correct_sses)
        elif variable == 'sses':
            return self._sses()

    def _sst(self, correct_sses: bool = False) -> numpy.array:
        """
        Return matrix of sea surface temperature.

        :param correct_sses: whether to apply sensor bias
        :return: matrix of SST in Celsius
        """

        # observation SST data (masked array) using vertically reflected VIIRS grid
        output_sst_data = self.dataset['sea_surface_temperature'].values

        # check for unmasked data
        if not numpy.isnan(output_sst_data).all():
            if numpy.nanmax(output_sst_data) > 0:
                if numpy.nanmin(output_sst_data) <= 0:
                    output_sst_data[output_sst_data <= 0] = numpy.nan

                if correct_sses:
                    sses = self._sses()

                    mismatched_records = len(numpy.where(numpy.isnan(output_sst_data) != (sses == 0))[0])
                    total_records = output_sst_data.shape[0] * output_sst_data.shape[1]
                    mismatch_percentage = mismatched_records / total_records * 100

                    if mismatch_percentage > 0:
                        LOGGER.warning(f'{self.data_time} UTC: SSES extent mismatch at {mismatch_percentage:.1f}%')

                    output_sst_data -= sses

                # convert from Kelvin to Celsius (subtract 273.15)
                output_sst_data -= 273.15
            else:
                output_sst_data[:] = numpy.nan

        return output_sst_data

    def _sses(self) -> numpy.array:
        """
        Return matrix of sensor-specific error statistics.

        :return: array of SSES bias in Celsius
        """

        # observation bias values using vertically reflected VIIRS grid
        sses_data = self.dataset['sses_bias'].values

        # replace masked values with 0
        sses_data[numpy.isnan(sses_data)] = 0

        # negative offset by 2.048
        sses_data -= 2.048

        return sses_data

    def write_rasters(self, output_dir: str, variables: Collection[str] = ('sst', 'sses'), filename_prefix: str = 'viirs', fill_value: float = LEAFLET_NODATA_VALUE, driver: str = 'GTiff',
                      correct_sses: bool = False):
        """
        Write VIIRS rasters to file using data from given variables.

        :param output_dir: path to output directory
        :param variables: variable names to write
        :param filename_prefix: prefix for output filenames
        :param fill_value: desired fill value of output
        :param driver: strings of valid GDAL driver (currently one of 'GTiff', 'GPKG', or 'AAIGrid')
        :param correct_sses: whether to subtract SSES bias from SST
        """

        for variable in variables:
            input_data = self.data(variable, correct_sses)

            if variable == 'sses':
                fill_value = 0

            if input_data is not None and not numpy.isnan(input_data).all():
                if fill_value is not None:
                    input_data[numpy.isnan(input_data)] = fill_value

                gdal_args = {
                    'height': input_data.shape[0],
                    'width': input_data.shape[1],
                    'count': 1,
                    'dtype': rasterio.float32,
                    'crs': CRS.from_dict(OUTPUT_CRS),
                    'transform': VIIRSDataset.study_area_transform,
                    'nodata': fill_value}

                if driver == 'AAIGrid':
                    file_extension = 'asc'
                    gdal_args.update({'FORCE_CELLSIZE': 'YES'})
                elif driver == 'GPKG':
                    file_extension = 'gpkg'
                else:
                    file_extension = 'tiff'
                    gdal_args.update({'TILED': 'YES', 'COMPRESSION': 'LZW', 'BIGTIFF': 'YES'})

                output_filename = os.path.join(output_dir, f'{filename_prefix}_{variable}.{file_extension}')

                # use rasterio to write to raster with GDAL args
                LOGGER.info(f'Writing to {output_filename}')
                with rasterio.open(output_filename, 'w', driver, **gdal_args) as output_raster:
                    output_raster.write(input_data, 1)
                    if driver == 'GTiff':
                        output_raster.build_overviews(utilities.overview_levels(input_data.shape), Resampling['average'])
                        output_raster.update_tags(ns='rio_overview', resampling='average')

    def __repr__(self):
        used_params = [self.data_time.__repr__()]
        optional_params = [self.satellite, self.study_area_polygon_filename, self.near_real_time, self.algorithm, self.version]

        for param in optional_params:
            if param is not None:
                if 'str' in str(type(param)):
                    param = f'"{param}"'
                else:
                    param = str(param)

                used_params.append(param)

        return f'{self.__class__.__name__}({str(", ".join(used_params))})'


class VIIRSRange:
    """
    Range of VIIRS observation.
    """

    study_area_transform = None
    study_area_index_bounds = None

<<<<<<< HEAD
    def __init__(self, start_time: datetime.datetime, end_time: datetime.datetime, satellites: list = ('NPP', 'N20'), study_area_polygon_filename: str = STUDY_AREA_POLYGON_FILENAME,
=======
    def __init__(self, start_time: datetime, end_time: datetime, satellites: list = ('NPP', 'N20'), study_area_polygon_filename: str = STUDY_AREA_POLYGON_FILENAME,
>>>>>>> 5a65d9b3
                 pass_times_filename: str = PASS_TIMES_FILENAME, algorithm: str = 'OSPO', version: str = None):
        """
        Collect VIIRS datasets within time interval.

        :param start_time: beginning of time interval (in UTC)
        :param end_time: end of time interval (in UTC)
        :param satellites: VIIRS platforms
        :param study_area_polygon_filename: filename of vector file of study area boundary
        :param pass_times_filename: path to text file with pass times
        :param algorithm: either 'STAR' or 'OSPO'
        :param version: ACSPO algorithm version
        :raises NoDataError: if data does not exist
        """

        self.start_time = start_time
        if end_time > datetime.utcnow():
            # VIIRS near real time delay is 2 hours behind UTC
            self.end_time = datetime.utcnow() - NRT_DELAY
        else:
            self.end_time = end_time

        self.satellites = satellites

        self.study_area_polygon_filename = study_area_polygon_filename
        self.viirs_pass_times_filename = pass_times_filename
        self.algorithm = algorithm
        self.version = version

        self.pass_times = get_pass_times(self.start_time, self.end_time, self.viirs_pass_times_filename)

        if len(self.pass_times) > 0:
<<<<<<< HEAD
            logging.info(f'Collecting VIIRS data from {len(self.pass_times)} passes between {numpy.min(self.pass_times)} UTC and {numpy.max(self.pass_times)} UTC...')
=======
            LOGGER.info(f'Collecting VIIRS data from {len(self.pass_times)} passes between ' + f'{numpy.min(self.pass_times)} UTC and {numpy.max(self.pass_times)} UTC...')
>>>>>>> 5a65d9b3

            # create dictionary to store scenes
            self.datasets = {pass_time: {} for pass_time in self.pass_times}

            with futures.ThreadPoolExecutor() as concurrency_pool:
                for satellite in self.satellites:
                    running_futures = {}

                    for pass_time in self.pass_times:
                        running_future = concurrency_pool.submit(VIIRSDataset, data_time=pass_time, study_area_polygon_filename=self.study_area_polygon_filename, algorithm=self.algorithm,
                                                                 version=self.version, satellite=satellite)
                        running_futures[running_future] = pass_time

                    for completed_future in futures.as_completed(running_futures):
                        if completed_future.exception() is None:
                            pass_time = running_futures[completed_future]
                            viirs_dataset = completed_future.result()
                            self.datasets[pass_time][satellite] = viirs_dataset
                        else:
                            LOGGER.warning(f'Dataset creation error: {completed_future.exception()}')

                    del running_futures

            if len(self.datasets) > 0:
                VIIRSRange.study_area_transform = VIIRSDataset.study_area_transform
                VIIRSRange.study_area_extent = VIIRSDataset.study_area_extent
                VIIRSRange.study_area_bounds = VIIRSDataset.study_area_bounds

                LOGGER.debug(f'VIIRS data was found in {len(self.datasets)} passes.')
            else:
                raise utilities.NoDataError(f'No VIIRS datasets found between {self.start_time} UTC and {self.end_time} UTC.')

        else:
            raise utilities.NoDataError(f'There are no VIIRS passes between {self.start_time} UTC and {self.end_time} UTC.')

    def cell_size(self) -> tuple:
        """
        Get cell sizes of observation.

        :return: tuple of cell sizes (x_size, y_size)
        """

        sample_dataset = next(iter(self.datasets.values()))

        return (sample_dataset.netcdf_dataset.geospatial_lon_resolution, sample_dataset.netcdf_dataset.geospatial_lat_resolution)

<<<<<<< HEAD
    def data(self, start_time: datetime.datetime = None, end_time: datetime.datetime = None, average: bool = False, correct_sses: bool = False, variables: Collection[str] = tuple('sst'),
             satellite: str = None) -> dict:
=======
    def data(self, start_time: datetime = None, end_time: datetime = None, average: bool = False, correct_sses: bool = False, variables: Collection[str] = tuple('sst'), satellite: str = None) -> dict:
>>>>>>> 5a65d9b3
        """
        Get VIIRS data (either overlapped or averaged) from the given time interval.

        :param start_time: beginning of time interval (in UTC)
        :param end_time: end of time interval (in UTC)
        :param average: whether to average rasters, otherwise overlap them
        :param correct_sses: whether to subtract SSES bias from L3 sea surface temperature data
        :param variables: variables to write (either 'sst' or 'sses')
        :param satellite: VIIRS platform to retrieve. Default: per-granule averages of platform datasets
        :return dictionary of data per variable
        """

        start_time = start_time if start_time is not None else self.start_time
        end_time = end_time if end_time is not None else self.end_time

        dataset_times = numpy.sort(list(self.datasets.keys()))

        # find first and last times within specified time interval
        start_index = numpy.searchsorted(dataset_times, start_time)
        end_index = numpy.searchsorted(dataset_times, end_time)

        pass_times = dataset_times[start_index:end_index]

        if variables is None:
            variables = ['sst', 'sses']

        variables_data = {}

        for variable in variables:
            scenes_data = []

            for pass_time in pass_times:
                if len(self.datasets[pass_time]) > 0:
                    if satellite is not None and satellite in self.datasets[pass_time]:
                        dataset = self.datasets[pass_time][satellite]
                        scene_data = dataset.data(variable, correct_sses)
                    else:
                        scene_data = numpy.nanmean(numpy.stack([dataset.data(variable, correct_sses) for dataset in self.datasets[pass_time].values()], axis=0), axis=0)

                    if numpy.any(~numpy.isnan(scene_data)):
                        scenes_data.append(scene_data)

            variable_data = numpy.empty((VIIRSDataset.study_area_coordinates['lat'].shape[0], VIIRSDataset.study_area_coordinates['lon'].shape[0]))
            variable_data[:] = numpy.nan

            if len(scenes_data) > 0:
                # check if user wants to average data
                if average:
                    variable_data = numpy.nanmean(numpy.stack(scenes_data, axis=0), axis=0)
                else:  # otherwise overlap based on datetime
                    for scene_data in scenes_data:
                        if variable == 'sses':
                            scene_data[scene_data == 0] = numpy.nan

                        variable_data[~numpy.isnan(scene_data)] = scene_data[~numpy.isnan(scene_data)]

            variables_data[variable] = variable_data

        return variables_data

    def write_rasters(self, output_dir: str, variables: Collection[str] = ('sst', 'sses'), filename_prefix: str = 'viirs', fill_value: float = None, driver: str = 'GTiff', correct_sses: bool = False,
                      satellite: str = None):
        """
        Write individual VIIRS rasters to directory.

        :param output_dir: path to output directory
        :param variables: variable names to write
        :param filename_prefix: prefix for output filenames
        :param fill_value: desired fill value of output
        :param driver: string of valid GDAL driver (currently one of 'GTiff', 'GPKG', or 'AAIGrid')
        :param correct_sses: whether to subtract SSES bias from L3 sea surface temperature data
        :param satellite: VIIRS platform to retrieve; if not specified, will average from both satellites
        """

        # write a raster for each pass retrieved scene
        with futures.ThreadPoolExecutor() as concurrency_pool:
            for dataset_time, current_satellite in self.datasets.items():
                if current_satellite is None or current_satellite == satellite:
                    dataset = self.datasets[dataset_time][current_satellite]

                    concurrency_pool.submit(dataset.write_rasters, output_dir, variables=variables, filename_prefix=f'{filename_prefix}_{dataset_time:%Y%m%d%H%M%S}', fill_value=fill_value,
                                            drivers=driver, correct_sses=correct_sses)

<<<<<<< HEAD
    def write_raster(self, output_dir: str, filename_prefix: str = None, filename_suffix: str = None, start_time: datetime.datetime = None, end_time: datetime.datetime = None, average: bool = False,
=======
    def write_raster(self, output_dir: str, filename_prefix: str = None, filename_suffix: str = None, start_time: datetime = None, end_time: datetime = None, average: bool = False,
>>>>>>> 5a65d9b3
                     fill_value: float = LEAFLET_NODATA_VALUE, driver: str = 'GTiff', correct_sses: bool = False, variables: Collection[str] = tuple(['sst']), satellite: str = None):

        """
        Write VIIRS raster of SST data (either overlapped or averaged) from the given time interval.

        :param output_dir: path to output directory
        :param filename_prefix: prefix for output filenames
        :param filename_suffix: suffix for output filenames
        :param start_time: beginning of time interval (in UTC)
        :param end_time: end of time interval (in UTC)
        :param average: whether to average rasters, otherwise overlap them
        :param fill_value: desired fill value of output
        :param driver: string of valid GDAL driver (currently one of 'GTiff', 'GPKG', or 'AAIGrid')
        :param correct_sses: whether to subtract SSES bias from L3 sea surface temperature data
        :param variables: variables to write (either 'sst' or 'sses')
        :param satellite: VIIRS platform to retrieve; if not specified, will average from both satellites
        """

        if start_time is None:
            start_time = self.start_time

        if end_time is None:
            end_time = self.end_time

        variable_data = self.data(start_time, end_time, average, correct_sses, variables, satellite)

        for variable, output_data in variable_data.items():
            if output_data is not None and numpy.any(~numpy.isnan(output_data)):
                output_data[numpy.isnan(output_data)] = fill_value

                raster_data = output_data.astype(rasterio.float32)

                if fill_value is not None:
                    raster_data[numpy.isnan(raster_data)] = fill_value

                # define arguments to GDAL driver
                gdal_args = {
                    'height': raster_data.shape[0],
                    'width': raster_data.shape[1],
                    'count': 1,
                    'crs': OUTPUT_CRS,
                    'dtype': raster_data.dtype,
                    'nodata': numpy.array([fill_value]).astype(raster_data.dtype).item(),
                    'transform': VIIRSRange.study_area_transform}

                if driver == 'AAIGrid':
                    file_extension = 'asc'
                    gdal_args.update({'FORCE_CELLSIZE': 'YES'})
                elif driver == 'GPKG':
                    file_extension = 'gpkg'
                else:
                    file_extension = 'tiff'
                    gdal_args.update({'TILED': 'YES', 'COMPRESSION': 'LZW', 'BIGTIFF': 'YES'})

                if filename_prefix is None:
                    current_filename_prefix = f'viirs_{variable}'
                else:
                    current_filename_prefix = filename_prefix

                if filename_suffix is None:
                    start_time_string = f'{start_time:%Y%m%d%H%M}'
                    end_time_string = f'{end_time:%Y%m%d%H%M}'

                    if '0000' in start_time_string and '0000' in end_time_string:
                        start_time_string = start_time_string.replace('0000', '')
                        end_time_string = end_time_string.replace('0000', '')

                    current_filename_suffix = f'{start_time_string}_{end_time_string}'
                else:
                    current_filename_suffix = filename_suffix

                output_filename = os.path.join(output_dir, f'{current_filename_prefix}_{current_filename_suffix}.{file_extension}')

                LOGGER.info(f'Writing {output_filename}')
                with rasterio.open(output_filename, 'w', driver, **gdal_args) as output_raster:
                    output_raster.write(raster_data, 1)
                    if driver == 'GTiff':
                        output_raster.build_overviews(utilities.overview_levels(raster_data.shape), Resampling['average'])
                        output_raster.update_tags(ns='rio_overview', resampling='average')
            else:
<<<<<<< HEAD
                logging.warning(f'No {"VIIRS" if satellite is None else "VIIRS " + satellite} {variable} found between {start_time} and {end_time}.')
=======
                LOGGER.warning(f'No {"VIIRS" if satellite is None else "VIIRS " + satellite} {variable} found between {start_time} and {end_time}.')
>>>>>>> 5a65d9b3

    def to_xarray(self, variables: Collection[str] = ('sst', 'sses'), mean: bool = True, correct_sses: bool = False, satellites: list = None) -> xarray.Dataset:
        """
        Converts to xarray Dataset.

        :param variables: variables to use
        :param mean: whether to average all time indices
        :param correct_sses: whether to subtract SSES bias from L3 sea surface temperature data
        :param satellites: VIIRS platforms to retrieve; if not specified, will average from both satellites
        :return: xarray observation of given variables
        """

        output_dataset = xarray.Dataset()

<<<<<<< HEAD
        coordinates = OrderedDict({'lat': VIIRSDataset.study_area_coordinates['lat'], 'lon': VIIRSDataset.study_area_coordinates['lon']})
=======
        coordinates = OrderedDict({
            'lat': VIIRSDataset.study_area_coordinates['lat'], 'lon': VIIRSDataset.study_area_coordinates['lon']
        })
>>>>>>> 5a65d9b3

        if satellites is not None:
            coordinates['satellite'] = satellites

            satellites_data = [self.data(average=mean, correct_sses=correct_sses, variables=variables, satellite=satellite) for satellite in satellites]

            variables_data = {}

            for variable in variables:
                satellites_variable_data = [satellite_data[variable] for satellite_data in satellites_data if satellite_data[variable] is not None]
                variables_data[variable] = numpy.stack(satellites_variable_data, axis=2)
        else:
            variables_data = self.data(average=mean, correct_sses=correct_sses, variables=variables)

        for variable, variable_data in variables_data.items():
            output_dataset.update({variable: xarray.DataArray(variable_data, coords=coordinates, dims=tuple(coordinates.keys()))})

        return output_dataset

    def to_netcdf(self, output_file: str, variables: Collection[str] = None, mean: bool = True, correct_sses: bool = False, satellites: list = None):
        """
        Writes to NetCDF file.

        :param output_file: output file to write
        :param variables: variables to use
        :param mean: whether to average all time indices
        :param correct_sses: whether to subtract SSES bias from L3 sea surface temperature data
        :param satellites: VIIRS platforms to retrieve; if not specified, will average from both satellites
        """

        self.to_xarray(variables, mean, correct_sses, satellites).to_netcdf(output_file)

    def __repr__(self):
        used_params = [self.start_time.__repr__(), self.end_time.__repr__()]
        optional_params = [self.satellites, self.study_area_polygon_filename, self.viirs_pass_times_filename, self.algorithm, self.version]

        for param in optional_params:
            if param is not None:
                if 'str' in str(type(param)):
                    param = f'"{param}"'
                else:
                    param = str(param)

                used_params.append(param)

        return f'{self.__class__.__name__}({", ".join(used_params)})'


<<<<<<< HEAD
def store_viirs_pass_times(satellite: str, study_area_polygon_filename: str = STUDY_AREA_POLYGON_FILENAME, start_time: datetime.datetime = VIIRS_START_TIME, output_filename: str = PASS_TIMES_FILENAME,
=======
def store_viirs_pass_times(satellite: str, study_area_polygon_filename: str = STUDY_AREA_POLYGON_FILENAME, start_time: datetime = VIIRS_START_TIME, output_filename: str = PASS_TIMES_FILENAME,
>>>>>>> 5a65d9b3
                           num_periods: int = 1, algorithm: str = 'STAR', version: str = '2.40'):
    """
    Compute VIIRS pass times from the given start date along the number of periods specified.

    :param satellite: satellite for which to store pass times, either NPP or N20
    :param study_area_polygon_filename: path to vector file containing polygon of study area
    :param start_time: beginning of given VIIRS period (in UTC)
    :param output_filename: path to output file
    :param num_periods: number of periods to store
    :param algorithm: either 'STAR' or 'OSPO'
    :param version: ACSPO Version number (2.40 - 2.41)
    """

    start_time = utilities.round_to_ten_minutes(start_time)
    end_time = utilities.round_to_ten_minutes(start_time + (VIIRS_PERIOD * num_periods))

    LOGGER.info(f'Getting pass times between {start_time:%Y-%m-%d %H:%M:%S} and {end_time:%Y-%m-%d %H:%M:%S}')

    datetime_range = utilities.ten_minute_range(start_time, end_time)

    # construct polygon from the first record in layer
    study_area_polygon = shapely.geometry.Polygon(utilities.get_first_record(study_area_polygon_filename)['geometry']['coordinates'][0])

    lines = []

    for datetime_index in range(len(datetime_range)):
        current_time = datetime_range[datetime_index]

        # find number of cycles from the first orbit to the present day
        num_cycles = int((datetime.now() - start_time).days / 16)

        # iterate over each cycle
        for cycle_index in range(0, num_cycles):
            # get current datetime of interest
            cycle_offset = VIIRS_PERIOD * cycle_index
            cycle_time = current_time + cycle_offset

            try:
                # get observation of new datetime
                dataset = VIIRSDataset(cycle_time, satellite, study_area_polygon_filename, algorithm, version)

                # check if observation falls within polygon extent
                if dataset.data_extent.is_valid:
                    if study_area_polygon.intersects(dataset.data_extent):
                        # get duration from current cycle start
                        cycle_duration = cycle_time - (start_time + cycle_offset)

<<<<<<< HEAD
                        print(f'{cycle_time:%Y%m%dT%H%M%S} {cycle_duration.total_seconds()}: valid scene (checked {cycle_index + 1} cycle(s))')
=======
                        LOGGER.info(f'{cycle_time:%Y%m%dT%H%M%S} {cycle_duration.total_seconds()}: valid scene (checked {cycle_index + 1} cycle(s))')
>>>>>>> 5a65d9b3
                        lines.append(f'{cycle_time:%Y%m%dT%H%M%S},{cycle_duration.total_seconds()}')

                # if we get to here, break and continue to the next datetime
                break
            except utilities.NoDataError as error:
<<<<<<< HEAD
                _, _, error_traceback = sys.exc_info()
                logging.warning(f'{error} ({os.path.split(error_traceback.tb_frame.f_code.co_filename)[1]}:{error_traceback.tb_lineno})')
=======
                LOGGER.warning(f'{error.__class__.__name__}: {error}')
>>>>>>> 5a65d9b3
        else:
            LOGGER.warning(f'{current_time:%Y%m%dT%H%M%S}: missing observation across all cycles')

        # write lines to file
        with open(output_filename, 'w') as output_file:
            output_file.write('\n'.join(lines))

        LOGGER.info('Wrote data to file')


<<<<<<< HEAD
def get_pass_times(start_time: datetime.datetime, end_time: datetime.datetime, pass_times_filename: str = PASS_TIMES_FILENAME):
=======
def get_pass_times(start_time: datetime, end_time: datetime, pass_times_filename: str = PASS_TIMES_FILENAME):
>>>>>>> 5a65d9b3
    """
    Retreive array of datetimes of VIIRS passes within the given time interval, given initial period durations.

    :param start_time: beginning of time interval (in UTC)
    :param end_time: end of time interval (in UTC)
    :param pass_times_filename: filename of text file with durations of first VIIRS period
    :return:
    """

    # get datetime of first pass in given file
    first_pass_row = numpy.genfromtxt(pass_times_filename, dtype=str, delimiter=',')[0, :]
<<<<<<< HEAD
    viirs_start_time = datetime.datetime.strptime(first_pass_row[0], '%Y%m%dT%H%M%S') - datetime.timedelta(seconds=float(first_pass_row[1]))

    # get starting datetime of the current VIIRS period
    period_start_time = viirs_start_time + datetime.timedelta(days=numpy.floor((start_time - viirs_start_time).days / 16) * 16)
=======
    viirs_start_time = datetime.strptime(first_pass_row[0], '%Y%m%dT%H%M%S') - timedelta(seconds=float(first_pass_row[1]))

    # get starting datetime of the current VIIRS period
    period_start_time = viirs_start_time + timedelta(days=numpy.floor((start_time - viirs_start_time).days / 16) * 16)
>>>>>>> 5a65d9b3

    # get array of seconds since the start of the first 16-day VIIRS period
    pass_durations = numpy.genfromtxt(pass_times_filename, dtype=str, delimiter=',')[:, 1].T.astype(numpy.float32)
    pass_durations = numpy.asarray([timedelta(seconds=float(duration)) for duration in pass_durations])

    # add extra VIIRS periods to end of pass durations
    if end_time > (period_start_time + VIIRS_PERIOD):
        extra_periods = math.ceil((end_time - period_start_time) / VIIRS_PERIOD) - 1
        for period in range(extra_periods):
            pass_durations = numpy.append(pass_durations, pass_durations[-360:] + pass_durations[-1])

    # get datetimes of VIIRS passes within the given time interval
    pass_times = period_start_time + pass_durations

    # find starting and ending times within the given time interval
    start_index = numpy.searchsorted(pass_times, start_time)
    end_index = numpy.searchsorted(pass_times, end_time)

    # ensure at least one datetime in range
    if start_index == end_index:
        end_index += 1

    # trim datetimes to within the given time interval
    pass_times = pass_times[start_index:end_index]

    return pass_times


if __name__ == '__main__':
    output_dir = os.path.join(DATA_DIRECTORY, r'output\test')

    start_time = datetime.utcnow() - timedelta(days=1)
    end_time = start_time + timedelta(days=1)

    viirs_range = VIIRSRange(start_time, end_time)
    viirs_range.write_raster(output_dir)

    print('done')<|MERGE_RESOLUTION|>--- conflicted
+++ resolved
@@ -58,11 +58,7 @@
     study_area_bounds = None
     study_area_coordinates = None
 
-<<<<<<< HEAD
-    def __init__(self, data_time: datetime.datetime = None, satellite: str = 'NPP', study_area_polygon_filename: str = STUDY_AREA_POLYGON_FILENAME, algorithm: str = 'OSPO', version: str = None):
-=======
     def __init__(self, data_time: datetime = None, satellite: str = 'NPP', study_area_polygon_filename: str = STUDY_AREA_POLYGON_FILENAME, algorithm: str = 'OSPO', version: str = None):
->>>>>>> 5a65d9b3
         """
         Retrieve VIIRS NetCDF observation from NOAA with given datetime.
 
@@ -218,13 +214,7 @@
                                                          lat=slice(VIIRSDataset.study_area_bounds[3], VIIRSDataset.study_area_bounds[1]))
 
         if VIIRSDataset.study_area_coordinates is None:
-<<<<<<< HEAD
             VIIRSDataset.study_area_coordinates = {'lon': self.dataset['lon'], 'lat': self.dataset['lat']}
-=======
-            VIIRSDataset.study_area_coordinates = {
-                'lon': self.dataset['lon'], 'lat': self.dataset['lat']
-            }
->>>>>>> 5a65d9b3
 
     def bounds(self) -> tuple:
         """
@@ -387,11 +377,7 @@
     study_area_transform = None
     study_area_index_bounds = None
 
-<<<<<<< HEAD
-    def __init__(self, start_time: datetime.datetime, end_time: datetime.datetime, satellites: list = ('NPP', 'N20'), study_area_polygon_filename: str = STUDY_AREA_POLYGON_FILENAME,
-=======
     def __init__(self, start_time: datetime, end_time: datetime, satellites: list = ('NPP', 'N20'), study_area_polygon_filename: str = STUDY_AREA_POLYGON_FILENAME,
->>>>>>> 5a65d9b3
                  pass_times_filename: str = PASS_TIMES_FILENAME, algorithm: str = 'OSPO', version: str = None):
         """
         Collect VIIRS datasets within time interval.
@@ -423,11 +409,7 @@
         self.pass_times = get_pass_times(self.start_time, self.end_time, self.viirs_pass_times_filename)
 
         if len(self.pass_times) > 0:
-<<<<<<< HEAD
-            logging.info(f'Collecting VIIRS data from {len(self.pass_times)} passes between {numpy.min(self.pass_times)} UTC and {numpy.max(self.pass_times)} UTC...')
-=======
-            LOGGER.info(f'Collecting VIIRS data from {len(self.pass_times)} passes between ' + f'{numpy.min(self.pass_times)} UTC and {numpy.max(self.pass_times)} UTC...')
->>>>>>> 5a65d9b3
+            LOGGER.info(f'Collecting VIIRS data from {len(self.pass_times)} passes between {numpy.min(self.pass_times)} UTC and {numpy.max(self.pass_times)} UTC...')
 
             # create dictionary to store scenes
             self.datasets = {pass_time: {} for pass_time in self.pass_times}
@@ -474,12 +456,8 @@
 
         return (sample_dataset.netcdf_dataset.geospatial_lon_resolution, sample_dataset.netcdf_dataset.geospatial_lat_resolution)
 
-<<<<<<< HEAD
-    def data(self, start_time: datetime.datetime = None, end_time: datetime.datetime = None, average: bool = False, correct_sses: bool = False, variables: Collection[str] = tuple('sst'),
+    def data(self, start_time: datetime = None, end_time: datetime = None, average: bool = False, correct_sses: bool = False, variables: Collection[str] = tuple('sst'),
              satellite: str = None) -> dict:
-=======
-    def data(self, start_time: datetime = None, end_time: datetime = None, average: bool = False, correct_sses: bool = False, variables: Collection[str] = tuple('sst'), satellite: str = None) -> dict:
->>>>>>> 5a65d9b3
         """
         Get VIIRS data (either overlapped or averaged) from the given time interval.
 
@@ -563,11 +541,7 @@
                     concurrency_pool.submit(dataset.write_rasters, output_dir, variables=variables, filename_prefix=f'{filename_prefix}_{dataset_time:%Y%m%d%H%M%S}', fill_value=fill_value,
                                             drivers=driver, correct_sses=correct_sses)
 
-<<<<<<< HEAD
-    def write_raster(self, output_dir: str, filename_prefix: str = None, filename_suffix: str = None, start_time: datetime.datetime = None, end_time: datetime.datetime = None, average: bool = False,
-=======
     def write_raster(self, output_dir: str, filename_prefix: str = None, filename_suffix: str = None, start_time: datetime = None, end_time: datetime = None, average: bool = False,
->>>>>>> 5a65d9b3
                      fill_value: float = LEAFLET_NODATA_VALUE, driver: str = 'GTiff', correct_sses: bool = False, variables: Collection[str] = tuple(['sst']), satellite: str = None):
 
         """
@@ -648,11 +622,7 @@
                         output_raster.build_overviews(utilities.overview_levels(raster_data.shape), Resampling['average'])
                         output_raster.update_tags(ns='rio_overview', resampling='average')
             else:
-<<<<<<< HEAD
-                logging.warning(f'No {"VIIRS" if satellite is None else "VIIRS " + satellite} {variable} found between {start_time} and {end_time}.')
-=======
                 LOGGER.warning(f'No {"VIIRS" if satellite is None else "VIIRS " + satellite} {variable} found between {start_time} and {end_time}.')
->>>>>>> 5a65d9b3
 
     def to_xarray(self, variables: Collection[str] = ('sst', 'sses'), mean: bool = True, correct_sses: bool = False, satellites: list = None) -> xarray.Dataset:
         """
@@ -667,13 +637,7 @@
 
         output_dataset = xarray.Dataset()
 
-<<<<<<< HEAD
         coordinates = OrderedDict({'lat': VIIRSDataset.study_area_coordinates['lat'], 'lon': VIIRSDataset.study_area_coordinates['lon']})
-=======
-        coordinates = OrderedDict({
-            'lat': VIIRSDataset.study_area_coordinates['lat'], 'lon': VIIRSDataset.study_area_coordinates['lon']
-        })
->>>>>>> 5a65d9b3
 
         if satellites is not None:
             coordinates['satellite'] = satellites
@@ -722,11 +686,7 @@
         return f'{self.__class__.__name__}({", ".join(used_params)})'
 
 
-<<<<<<< HEAD
-def store_viirs_pass_times(satellite: str, study_area_polygon_filename: str = STUDY_AREA_POLYGON_FILENAME, start_time: datetime.datetime = VIIRS_START_TIME, output_filename: str = PASS_TIMES_FILENAME,
-=======
 def store_viirs_pass_times(satellite: str, study_area_polygon_filename: str = STUDY_AREA_POLYGON_FILENAME, start_time: datetime = VIIRS_START_TIME, output_filename: str = PASS_TIMES_FILENAME,
->>>>>>> 5a65d9b3
                            num_periods: int = 1, algorithm: str = 'STAR', version: str = '2.40'):
     """
     Compute VIIRS pass times from the given start date along the number of periods specified.
@@ -774,22 +734,13 @@
                         # get duration from current cycle start
                         cycle_duration = cycle_time - (start_time + cycle_offset)
 
-<<<<<<< HEAD
-                        print(f'{cycle_time:%Y%m%dT%H%M%S} {cycle_duration.total_seconds()}: valid scene (checked {cycle_index + 1} cycle(s))')
-=======
                         LOGGER.info(f'{cycle_time:%Y%m%dT%H%M%S} {cycle_duration.total_seconds()}: valid scene (checked {cycle_index + 1} cycle(s))')
->>>>>>> 5a65d9b3
                         lines.append(f'{cycle_time:%Y%m%dT%H%M%S},{cycle_duration.total_seconds()}')
 
                 # if we get to here, break and continue to the next datetime
                 break
             except utilities.NoDataError as error:
-<<<<<<< HEAD
-                _, _, error_traceback = sys.exc_info()
-                logging.warning(f'{error} ({os.path.split(error_traceback.tb_frame.f_code.co_filename)[1]}:{error_traceback.tb_lineno})')
-=======
                 LOGGER.warning(f'{error.__class__.__name__}: {error}')
->>>>>>> 5a65d9b3
         else:
             LOGGER.warning(f'{current_time:%Y%m%dT%H%M%S}: missing observation across all cycles')
 
@@ -800,11 +751,7 @@
         LOGGER.info('Wrote data to file')
 
 
-<<<<<<< HEAD
-def get_pass_times(start_time: datetime.datetime, end_time: datetime.datetime, pass_times_filename: str = PASS_TIMES_FILENAME):
-=======
 def get_pass_times(start_time: datetime, end_time: datetime, pass_times_filename: str = PASS_TIMES_FILENAME):
->>>>>>> 5a65d9b3
     """
     Retreive array of datetimes of VIIRS passes within the given time interval, given initial period durations.
 
@@ -816,17 +763,10 @@
 
     # get datetime of first pass in given file
     first_pass_row = numpy.genfromtxt(pass_times_filename, dtype=str, delimiter=',')[0, :]
-<<<<<<< HEAD
-    viirs_start_time = datetime.datetime.strptime(first_pass_row[0], '%Y%m%dT%H%M%S') - datetime.timedelta(seconds=float(first_pass_row[1]))
-
-    # get starting datetime of the current VIIRS period
-    period_start_time = viirs_start_time + datetime.timedelta(days=numpy.floor((start_time - viirs_start_time).days / 16) * 16)
-=======
     viirs_start_time = datetime.strptime(first_pass_row[0], '%Y%m%dT%H%M%S') - timedelta(seconds=float(first_pass_row[1]))
 
     # get starting datetime of the current VIIRS period
     period_start_time = viirs_start_time + timedelta(days=numpy.floor((start_time - viirs_start_time).days / 16) * 16)
->>>>>>> 5a65d9b3
 
     # get array of seconds since the start of the first 16-day VIIRS period
     pass_durations = numpy.genfromtxt(pass_times_filename, dtype=str, delimiter=',')[:, 1].T.astype(numpy.float32)
