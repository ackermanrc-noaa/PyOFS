import os

from PyOFS.utilities import get_logger

LOGGER = get_logger('PyOFS.azure')

AZCOPY_PATH = r"C:\Working\azcopy.exe"


def upload_to_azure(local_path: str, remote_path: str, credentials: str, overwrite: bool = False, **kwargs):
    LOGGER.info(f'Uploading {local_path} to {remote_path}')

    os.environ['AZCOPY_CRED_TYPE'] = 'Anonymous'
    azcopy_dir, azcopy_filename = os.path.split(AZCOPY_PATH)
    os.chdir(azcopy_dir)
    kwargs_string = ' '.join(f'--{key}={value}' for key, value in kwargs.items())
    os.system(
<<<<<<< HEAD
        f'{azcopy_filename} copy "{local_path}" "{remote_path}?{credentials}" --overwrite={str(overwrite).lower()} --recursive --from-to=LocalBlob --blob-type=BlockBlob --put-md5 {kwargs_string}')
=======
        f'{azcopy_filename} copy "{local_path}" "{remote_path}?{credentials}" ' + f'--overwrite={str(overwrite).lower()} --recursive --from-to=LocalBlob --blob-type=BlockBlob --put-md5 {kwargs_string}')
>>>>>>> 5a65d9b3


def sync_with_azure(local_path: str, remote_path: str, credentials: str, **kwargs):
    LOGGER.info(f'Synchronizing {local_path} with {remote_path}')

    os.environ['AZCOPY_CRED_TYPE'] = 'Anonymous'
    azcopy_dir, azcopy_filename = os.path.split(AZCOPY_PATH)
    os.chdir(azcopy_dir)
    kwargs_string = ' '.join(f'--{key}={value}' for key, value in kwargs.items())
    os.system(f'{azcopy_filename} sync "{local_path}" "{remote_path}?{credentials}" {kwargs_string}')


if __name__ == '__main__':
    local_data_path = r'D:\data'

    with open(r"D:\data\azure_credentials.txt") as credentials_file:
        azure_blob_url, credentials = (line.strip('\n') for line in credentials_file.readlines())

    sync_with_azure(os.path.join(local_data_path, 'output'), f'{azure_blob_url}/output', credentials)
    sync_with_azure(os.path.join(local_data_path, 'reference'), f'{azure_blob_url}/reference', credentials)<|MERGE_RESOLUTION|>--- conflicted
+++ resolved
@@ -15,11 +15,7 @@
     os.chdir(azcopy_dir)
     kwargs_string = ' '.join(f'--{key}={value}' for key, value in kwargs.items())
     os.system(
-<<<<<<< HEAD
         f'{azcopy_filename} copy "{local_path}" "{remote_path}?{credentials}" --overwrite={str(overwrite).lower()} --recursive --from-to=LocalBlob --blob-type=BlockBlob --put-md5 {kwargs_string}')
-=======
-        f'{azcopy_filename} copy "{local_path}" "{remote_path}?{credentials}" ' + f'--overwrite={str(overwrite).lower()} --recursive --from-to=LocalBlob --blob-type=BlockBlob --put-md5 {kwargs_string}')
->>>>>>> 5a65d9b3
 
 
 def sync_with_azure(local_path: str, remote_path: str, credentials: str, **kwargs):
