--- conflicted
+++ resolved
@@ -53,11 +53,7 @@
     # check whether logfile exists
     log_exists = os.path.exists(log_path)
 
-<<<<<<< HEAD
-    logger = create_logger('download', log_path, file_level=logging.INFO, console_level=logging.DEBUG, log_format='[%(asctime)s] %(levelname)-8s: %(message)s')
-=======
     logger = create_logger('download', log_path, file_level=logging.INFO, console_level=logging.DEBUG)
->>>>>>> 5a65d9b3
 
     # write initial message
     logger.info('Starting FTP transfer...')
@@ -116,25 +112,15 @@
                     with open(output_path, 'wb') as output_file:
                         try:
                             ftp_connection.retrbinary(f'RETR {input_path}', output_file.write)
-<<<<<<< HEAD
-                            logger.info(f'Copied "{input_path}" to "{output_path}" ({(datetime.datetime.now() - current_start_time).total_seconds():.2f}s, {os.stat(output_path).st_size / 1000} KB)')
-=======
-                            logger.info(f'Copied "{input_path}" to "{output_path}" ' + f'({(datetime.now() - current_start_time).total_seconds():.2f}s, {os.stat(output_path).st_size / 1000} KB)')
->>>>>>> 5a65d9b3
+                            logger.info(f'Copied "{input_path}" to "{output_path}" ({(datetime.now() - current_start_time).total_seconds():.2f}s, {os.stat(output_path).st_size / 1000} KB)')
                             num_downloads += 1
                         except Exception as error:
                             logger.exception(f'input path: {input_path}, {output_path}: {output_path}')
                 else:
                     # only write 'file exists' message on the first run of the day
-<<<<<<< HEAD
-                    logger.log(logging.DEBUG if log_exists else logging.INFO, 'Destination file already exists: "{output_path}", {os.stat(output_path).st_size / 1000} KB')
+                    logger.log(logging.DEBUG if log_exists else logging.INFO, f'Destination file already exists: "{output_path}", {os.stat(output_path).st_size / 1000} KB')
 
-    logger.info(f'Downloaded {num_downloads} files. Total time: {(datetime.datetime.now() - start_time).total_seconds():.2f} seconds')
-=======
-                    logger.log(logging.DEBUG if log_exists else logging.INFO, 'Destination file already exists: ' + f'"{output_path}", {os.stat(output_path).st_size / 1000} KB')
-
-    logger.info(f'Downloaded {num_downloads} files. ' + f'Total time: {(datetime.now() - start_time).total_seconds():.2f} seconds')
->>>>>>> 5a65d9b3
+    logger.info(f'Downloaded {num_downloads} files. Total time: {(datetime.now() - start_time).total_seconds():.2f} seconds')
 
     print('done')
 
