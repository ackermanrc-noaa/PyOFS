# coding=utf-8
"""
Daily average WCOFS source data.

Created on Aug 21, 2018

@author: zachary.burnett
"""

import datetime
import logging
import os
import sys
from typing import Collection, Union

import pytz

sys.path.append(os.path.join(os.path.dirname(os.path.realpath(__file__)), os.pardir, os.pardir))

from main.leaflet.write_azure import sync_with_azure
from main.leaflet import write_json
from PyOFS import DATA_DIRECTORY, LEAFLET_NODATA_VALUE
from PyOFS.observation import hf_radar, viirs, smap, data_buoy
from PyOFS.model import wcofs, rtofs

LOG_DIR = os.path.join(DATA_DIRECTORY, 'log')
OUTPUT_DIR = os.path.join(DATA_DIRECTORY, 'output')
REFERENCE_DIR = os.path.join(DATA_DIRECTORY, 'reference')

# offset from study area to UTC
STUDY_AREA_TIMEZONE = 'US/Pacific'
STUDY_AREA_TO_UTC = datetime.timedelta(
    hours=-datetime.datetime.now(pytz.timezone(STUDY_AREA_TIMEZONE)).utcoffset().total_seconds() / 3600)

# range of day deltas that models reach
MODEL_DAY_DELTAS = {'WCOFS': range(-1, 3), 'RTOFS': range(-3, 9)}


def write_observation(output_dir: str, observation_date: Union[datetime.datetime, datetime.date], observation: str):
    """
    Writes daily average of observational data on given date.

    :param output_dir: output directory to write files
    :param observation_date: fate of observation
    :param observation: observation to write
    :raise _utilities.NoDataError: if no data found
    """

    if type(observation_date) is datetime.date:
        day_start = datetime.datetime.combine(observation_date, datetime.time.min)
    elif type(observation_date) is datetime.datetime:
        day_start = observation_date.replace(hour=0, minute=0, second=0, microsecond=0)
    else:
        day_start = observation_date

    day_noon = day_start + datetime.timedelta(hours=12)
    day_end = day_start + datetime.timedelta(days=1)

    if observation is 'smap':
        monthly_dir = os.path.join(output_dir, 'monthly_averages')

        if not os.path.isdir(monthly_dir):
            os.mkdir(monthly_dir)

        observation_dir = os.path.join(monthly_dir, observation_date.strftime('%Y%m'))
    else:
        daily_dir = os.path.join(output_dir, 'daily_averages')

        if not os.path.isdir(daily_dir):
            os.mkdir(daily_dir)

        observation_dir = os.path.join(daily_dir, observation_date.strftime('%Y%m%d'))

    if not os.path.isdir(observation_dir):
        os.mkdir(observation_dir)

    day_start_ndbc = day_start + datetime.timedelta(hours=2)
    day_end_ndbc = day_end + datetime.timedelta(hours=2)

    day_start_utc = day_start + STUDY_AREA_TO_UTC
    day_noon_utc = day_noon + STUDY_AREA_TO_UTC
    day_end_utc = day_end + STUDY_AREA_TO_UTC

    try:
        if observation == 'hf_radar':
            hfr_range = hf_radar.HFRadarRange(day_start_ndbc, day_end_ndbc)
            hfr_range.write_rasters(observation_dir, filename_suffix=f'{observation_date.strftime("%Y%m%d")}',
                                    variables=['dir', 'mag'], driver='AAIGrid', fill_value=LEAFLET_NODATA_VALUE,
                                    dop_threshold=0.5)
            del hfr_range
        elif observation == 'viirs':
            viirs_range = viirs.VIIRSRange(day_start, day_end_utc)
            viirs_range.write_raster(observation_dir,
                                     filename_suffix=day_start.strftime('%Y%m%d%H%M') + '_' + day_noon.strftime(
                                         '%Y%m%d%H%M'), start_time=day_start_utc, end_time=day_noon_utc,
                                     fill_value=LEAFLET_NODATA_VALUE, driver='GTiff', correct_sses=False,
                                     variables=['sst'])
            viirs_range.write_raster(observation_dir,
                                     filename_suffix=day_noon.strftime('%Y%m%d%H%M') + '_' + day_end.strftime(
                                         '%Y%m%d%H%M'),
                                     start_time=day_noon_utc, end_time=day_end_utc, fill_value=LEAFLET_NODATA_VALUE,
                                     driver='GTiff', correct_sses=False, variables=['sst'])
            del viirs_range
        elif observation == 'smap':
            smap_dataset = smap.SMAPDataset()
            smap_dataset.write_rasters(observation_dir, data_time=day_start_utc, fill_value=LEAFLET_NODATA_VALUE,
                                       driver='GTiff', variables=['sss'])
            del smap_dataset
        elif observation == 'data_buoy':
            data_buoy_range = data_buoy.DataBuoyRange(data_buoy.WCOFS_NDBC_STATIONS_FILENAME)
            output_filename = os.path.join(observation_dir,
                                           f'ndbc_data_buoys_{observation_date:%Y%m%d}.gpkg')
            data_buoy_range.write_vector(output_filename, day_start_ndbc, day_end_ndbc)
            del data_buoy_range
    except Exception as error:
        _, _, error_traceback = sys.exc_info()
        logging.warning(
            f'{error} ({os.path.split(error_traceback.tb_frame.f_code.co_filename)[1]}:{error_traceback.tb_lineno})')


def write_rtofs(output_dir: str, model_run_date: Union[datetime.datetime, datetime.date],
                day_deltas: range = MODEL_DAY_DELTAS['RTOFS'],
                scalar_variables: Collection[str] = ('sst', 'sss', 'ssh'),
                vector_variables: Collection[str] = ('dir', 'mag')):
    """
    Writes daily average of RTOFS output on given date.

    :param output_dir: output directory to write files
    :param model_run_date: date of model run
    :param day_deltas: time deltas for which to write model output
    :param scalar_variables: list of scalar variables to use
    :param vector_variables: list of vector variables to use
    :raise _utilities.NoDataError: if no data found
    """

    if type(model_run_date) is datetime.date:
        model_run_date = datetime.datetime.combine(model_run_date, datetime.datetime.min.time())

    daily_dir = os.path.join(output_dir, 'daily_averages')

    # define directories to which output rasters will be written
    output_dirs = {
        day_delta: os.path.join(daily_dir, (model_run_date + datetime.timedelta(days=day_delta)).strftime('%Y%m%d')) for
        day_delta in day_deltas}

    for day_delta, daily_average_dir in output_dirs.items():
        # ensure output directory exists
        if not os.path.isdir(daily_average_dir):
            os.mkdir(daily_average_dir)

    try:
        rtofs_dataset = None

        for day_delta, daily_average_dir in output_dirs.items():
            if day_delta in MODEL_DAY_DELTAS['RTOFS']:
                time_delta_string = f'{"f" if day_delta >= 0 else "n"}{abs(day_delta) + 1 if day_delta >= 0 else abs(day_delta):03}'

                day_of_forecast = model_run_date + datetime.timedelta(days=day_delta)

                existing_files = os.listdir(daily_average_dir)
                existing_files = [filename for filename in existing_files if
                                  'rtofs' in filename and time_delta_string in filename]

                if rtofs_dataset is None and not all(
                        any(variable in filename for filename in existing_files) for variable in
                        list(scalar_variables) + list(vector_variables)):
                    rtofs_dataset = rtofs.RTOFSDataset(model_run_date, source='2ds', time_interval='daily')

                scalar_variables_to_write = [variable for variable in scalar_variables if
                                             not any(variable in filename for filename in existing_files)]

                if rtofs_dataset is not None:
                    if len(scalar_variables_to_write) > 0:
                        rtofs_dataset.write_rasters(daily_average_dir, variables=scalar_variables_to_write,
                                                    time=day_of_forecast, driver='GTiff')
                    else:
                        logging.info(f'Skipping RTOFS day {day_delta} scalar variables')

                    if not all(any(vector_variable in filename for filename in existing_files) for vector_variable in
                               vector_variables):
                        rtofs_dataset.write_rasters(daily_average_dir, variables=vector_variables, time=day_of_forecast,
                                                    driver='AAIGrid')
                    else:
                        logging.info(f'Skipping RTOFS day {day_delta} uv')
        del rtofs_dataset
    except Exception as error:
        _, _, error_traceback = sys.exc_info()
        logging.warning(
            f'{error} ({os.path.split(error_traceback.tb_frame.f_code.co_filename)[1]}:{error_traceback.tb_lineno})')


def write_wcofs(output_dir: str, model_run_date: Union[datetime.datetime, datetime.date, int, float],
                day_deltas: range = MODEL_DAY_DELTAS['WCOFS'],
                scalar_variables: Collection[str] = ('sst', 'sss', 'ssh'),
                vector_variables: Collection[str] = ('dir', 'mag'), data_assimilation: bool = True,
                grid_size_km: int = 4, source_url: str = None, suffix: str = None):
    """
    Writes daily average of model output on given date.

    :param output_dir: output directory to write files
    :param model_run_date: date of model run
    :param day_deltas: time deltas for which to write model output
    :param scalar_variables: list of scalar variables to use
    :param vector_variables: list of vector variables to use
    :param data_assimilation: whether to retrieve model with data assimilation
    :param grid_size_km: cell size in km
    :param source_url: URL of source
    :param suffix: suffix to append to output filename
    :raise _utilities.NoDataError: if no data found
    """

    if type(model_run_date) is datetime.date:
        model_run_date = datetime.datetime.combine(model_run_date, datetime.datetime.min.time())

    daily_dir = os.path.join(output_dir, 'daily_averages')

    # define directories to which output rasters will be written
    output_dirs = {
        day_delta: os.path.join(daily_dir, (model_run_date + datetime.timedelta(days=day_delta)).strftime('%Y%m%d')) for
        day_delta in day_deltas}

    for day_delta, daily_average_dir in output_dirs.items():
        # ensure output directory exists
        if not os.path.isdir(daily_average_dir):
            os.mkdir(daily_average_dir)

    if scalar_variables is None:
        scalar_variables = []

    if vector_variables is None:
        vector_variables = []

    if grid_size_km == 4:
        grid_filename = wcofs.WCOFS_4KM_GRID_FILENAME
        if data_assimilation:
            wcofs_string = 'wcofs'
        else:
            wcofs_string = 'wcofs4'
    else:
        grid_filename = wcofs.WCOFS_2KM_GRID_FILENAME
        wcofs_string = 'wcofs2'
        wcofs.reset_dataset_grid()

    try:
        wcofs_dataset = None

        for day_delta, daily_average_dir in output_dirs.items():
            if day_delta in MODEL_DAY_DELTAS['WCOFS']:
                wcofs_direction = 'forecast' if day_delta >= 0 else 'nowcast'
                time_delta_string = f'{wcofs_direction[0]}{abs(day_delta) + 1 if wcofs_direction == "forecast" else abs(day_delta):03}'

                wcofs_filename_suffix = time_delta_string

                if not data_assimilation:
                    wcofs_filename_suffix = f'{wcofs_filename_suffix}_noDA'

                if not data_assimilation or grid_size_km == 2:
                    wcofs_filename_suffix = f'{wcofs_filename_suffix}_{grid_size_km}km'

                if suffix is not None:
                    wcofs_filename_suffix = f'{wcofs_filename_suffix}_{suffix}'

                existing_files = os.listdir(daily_average_dir)

                if data_assimilation:
                    if grid_size_km == 4:
                        existing_files = [filename for filename in existing_files if
                                          'wcofs' in filename and time_delta_string in filename and 'noDA' not in filename
                                          and (suffix in filename if suffix is not None else True)]
                    else:
                        existing_files = [filename for filename in existing_files if
                                          'wcofs' in filename and time_delta_string in filename and 'noDA' not in filename and f'{grid_size_km}km' in filename
                                          and (suffix in filename if suffix is not None else True)]
                else:
                    if grid_size_km == 4:
                        existing_files = [filename for filename in existing_files if
                                          'wcofs' in filename and time_delta_string in filename and 'noDA' in filename
                                          and (suffix in filename if suffix is not None else True)]
                    else:
                        existing_files = [filename for filename in existing_files if
                                          'wcofs' in filename and time_delta_string in filename and 'noDA' in filename and f'{grid_size_km}km' in filename
                                          and (suffix in filename if suffix is not None else True)]

                existing_files = []

                if wcofs_dataset is None and not all(any(variable in filename for filename in existing_files)
                                                     for variable in list(scalar_variables) + list(vector_variables)):
                    if grid_size_km == 4:
                        wcofs_dataset = wcofs.WCOFSDataset(model_run_date, source='avg', wcofs_string=wcofs_string,
                                                           source_url=source_url)
                    else:
                        wcofs_dataset = wcofs.WCOFSDataset(model_run_date, source='avg', grid_filename=grid_filename,
                                                           source_url=source_url, wcofs_string=wcofs_string)
                if wcofs_dataset is not None:
                    scalar_variables_to_write = [variable for variable in scalar_variables if
                                                 not any(variable in filename for filename in existing_files)]

                    if len(scalar_variables_to_write) > 0:
                        wcofs_dataset.write_rasters(daily_average_dir, scalar_variables_to_write,
                                                    filename_suffix=wcofs_filename_suffix,
                                                    time_deltas=[day_delta], fill_value=LEAFLET_NODATA_VALUE,
                                                    driver='GTiff')
                    else:
                        logging.info(f'Skipping WCOFS day {day_delta} scalar variables')

                    if not all(any(vector_variable in filename for filename in existing_files) for vector_variable in
                               vector_variables):
                        wcofs_dataset.write_rasters(daily_average_dir, vector_variables,
                                                    filename_suffix=wcofs_filename_suffix,
                                                    time_deltas=[day_delta], fill_value=LEAFLET_NODATA_VALUE,
                                                    driver='AAIGrid')
                    else:
                        logging.info(f'Skipping WCOFS day {day_delta} uv')
        del wcofs_dataset

        if grid_size_km == 2:
            wcofs.reset_dataset_grid()
    except Exception as error:
        _, _, error_traceback = sys.exc_info()
        logging.warning(
            f'{error} ({os.path.split(error_traceback.tb_frame.f_code.co_filename)[1]}:{error_traceback.tb_lineno})')


def write_daily_average(output_dir: str, output_date: Union[datetime.datetime, datetime.date, int, float],
                        day_deltas: range = MODEL_DAY_DELTAS['WCOFS']):
    """
    Writes daily average of observational data and model output on given date.

    :param output_dir: output directory to write files
    :param output_date: date of data run
    :param day_deltas: time deltas for which to write model output
    """

    # write initial message
    logging.info(f'Starting file conversion for {output_date}')

    logging.info('Processing HFR SSUV...')
    write_observation(output_dir, output_date, 'hf_radar')
    logging.info('Processing VIIRS SST...')
    write_observation(output_dir, output_date, 'viirs')
    logging.info('Processing SMAP SSS...')
    write_observation(output_dir, output_date, 'smap')
    # logging.info('Processing NDBC data...')
    # write_observation(output_dir, output_date, 'data_buoy')

    logging.info(f'Wrote observations to {output_dir}')

    logging.info('Processing RTOFS...')  # RTOFS forecast is uploaded at 1700 UTC
    write_rtofs(output_dir, output_date, day_deltas)
    logging.info('Processing WCOFS...')
    write_wcofs(output_dir, output_date, day_deltas, source_url=os.path.join(DATA_DIRECTORY, 'input/wcofs/avg'))
    logging.info('Processing WCOFS experimental DA...')
    write_wcofs(output_dir, output_date, day_deltas, source_url=os.path.join(DATA_DIRECTORY, 'input/wcofs/option'),
                suffix='exp')
    logging.info('Processing WCOFS noDA...')
    write_wcofs(output_dir, output_date, day_deltas, source_url=os.path.join(DATA_DIRECTORY, 'input/wcofs/avg'),
                data_assimilation=False)
    logging.info(f'Wrote models to {output_dir}')

    logging.info(f'Finished writing files. Total time: ' +
                 f'{(datetime.datetime.now() - start_time).total_seconds():.2f} seconds')


if __name__ == '__main__':
    # create folders if they do not exist
    for dir_path in [OUTPUT_DIR, LOG_DIR]:
        if not os.path.isdir(dir_path):
            os.mkdir(dir_path)

    start_time = datetime.datetime.now()

<<<<<<< HEAD
    log_path = os.path.join(LOG_DIR, f'{start_time:%Y%m%d}_conversion.log')
=======
    log_path = os.path.join(LOG_DIR, f'{start_time.strftime("%Y%m%d")}_conversion.log')
    log_format = '[%(asctime)s] %(levelname)-8s: %(message)s'
>>>>>>> 50a59b94
    if log_path is None:
        logging.basicConfig(level=logging.DEBUG, datefmt='%Y-%m-%d %H:%M:%S', format=log_format)
    else:
        logging.basicConfig(level=logging.DEBUG, datefmt='%Y-%m-%d %H:%M:%S', format=log_format)
        log_file = logging.FileHandler(log_path)
        log_file.setLevel(logging.INFO)
        log_file.setFormatter(logging.Formatter(log_format))
        logging.getLogger('').addHandler(log_file)

    # disable complaints from Fiona environment within conda
    logging.root.manager.loggerDict['fiona._env'].setLevel(logging.CRITICAL)

    # define dates over which to collect data (dates after today are for WCOFS forecast)
    day_deltas = MODEL_DAY_DELTAS['WCOFS']

    # from PyOFS import utilities
    #
    # model_run_dates = utilities.range_daily(datetime.datetime.now(), datetime.datetime(2019, 11, 2))
    # for model_run_date in model_run_dates:
    #     write_daily_average(OUTPUT_DIR, model_run_date, day_deltas)

    model_run_date = datetime.date.today()
    write_daily_average(OUTPUT_DIR, model_run_date, day_deltas)

    files_json_filename = os.path.join(REFERENCE_DIR, 'files.json')
    write_json.dir_structure_to_json(OUTPUT_DIR, files_json_filename)

    with open(os.path.join(DATA_DIRECTORY, 'azure_credentials.txt')) as credentials_file:
        azure_blob_url, credentials = (line.strip('\n') for line in credentials_file.readlines())

    sync_with_azure(files_json_filename, f'{azure_blob_url}/reference/files.json', credentials)
    sync_with_azure(OUTPUT_DIR, f'{azure_blob_url}/output', credentials)

    print('done')<|MERGE_RESOLUTION|>--- conflicted
+++ resolved
@@ -108,8 +108,7 @@
             del smap_dataset
         elif observation == 'data_buoy':
             data_buoy_range = data_buoy.DataBuoyRange(data_buoy.WCOFS_NDBC_STATIONS_FILENAME)
-            output_filename = os.path.join(observation_dir,
-                                           f'ndbc_data_buoys_{observation_date:%Y%m%d}.gpkg')
+            output_filename = os.path.join(observation_dir, f'ndbc_data_buoys_{observation_date:%Y%m%d}.gpkg')
             data_buoy_range.write_vector(output_filename, day_start_ndbc, day_end_ndbc)
             del data_buoy_range
     except Exception as error:
@@ -139,9 +138,7 @@
     daily_dir = os.path.join(output_dir, 'daily_averages')
 
     # define directories to which output rasters will be written
-    output_dirs = {
-        day_delta: os.path.join(daily_dir, (model_run_date + datetime.timedelta(days=day_delta)).strftime('%Y%m%d')) for
-        day_delta in day_deltas}
+    output_dirs = {day_delta: os.path.join(daily_dir, f'{model_run_date + datetime.timedelta(days=day_delta):%Y%m%d}') for day_delta in day_deltas}
 
     for day_delta, daily_average_dir in output_dirs.items():
         # ensure output directory exists
@@ -215,9 +212,7 @@
     daily_dir = os.path.join(output_dir, 'daily_averages')
 
     # define directories to which output rasters will be written
-    output_dirs = {
-        day_delta: os.path.join(daily_dir, (model_run_date + datetime.timedelta(days=day_delta)).strftime('%Y%m%d')) for
-        day_delta in day_deltas}
+    output_dirs = {day_delta: os.path.join(daily_dir, f'{model_run_date + datetime.timedelta(days=day_delta):%Y%m%d}') for day_delta in day_deltas}
 
     for day_delta, daily_average_dir in output_dirs.items():
         # ensure output directory exists
@@ -369,12 +364,8 @@
 
     start_time = datetime.datetime.now()
 
-<<<<<<< HEAD
     log_path = os.path.join(LOG_DIR, f'{start_time:%Y%m%d}_conversion.log')
-=======
-    log_path = os.path.join(LOG_DIR, f'{start_time.strftime("%Y%m%d")}_conversion.log')
     log_format = '[%(asctime)s] %(levelname)-8s: %(message)s'
->>>>>>> 50a59b94
     if log_path is None:
         logging.basicConfig(level=logging.DEBUG, datefmt='%Y-%m-%d %H:%M:%S', format=log_format)
     else:
