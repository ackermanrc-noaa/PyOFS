# coding=utf-8
"""
Daily average WCOFS source data.

Created on Aug 21, 2018

@author: zachary.burnett
"""

import datetime
import logging
import os
import sys
from typing import Collection, Union

import pytz

from main.leaflet.write_azure import sync_with_azure

sys.path.append(os.path.join(os.path.dirname(os.path.realpath(__file__)), os.pardir, os.pardir))

from main.leaflet import write_json
from PyOFS import DATA_DIRECTORY, LEAFLET_NODATA_VALUE
from PyOFS.observation import hf_radar, viirs, smap, data_buoy
from PyOFS.model import wcofs, rtofs

LOG_DIR = os.path.join(DATA_DIRECTORY, 'log')
OUTPUT_DIR = os.path.join(DATA_DIRECTORY, 'output')
REFERENCE_DIR = os.path.join(DATA_DIRECTORY, 'reference')

# offset from study area to UTC
STUDY_AREA_TIMEZONE = 'US/Pacific'
STUDY_AREA_TO_UTC = datetime.timedelta(hours=-datetime.datetime.now(pytz.timezone(STUDY_AREA_TIMEZONE)).utcoffset().total_seconds() / 3600)

# range of day deltas that models reach
MODEL_DAY_DELTAS = {'WCOFS': range(-1, 3), 'RTOFS': range(-3, 9)}


def write_observation(output_dir: str, observation_date: Union[datetime.datetime, datetime.date], observation: str):
    """
    Writes daily average of observational data on given date.

    :param output_dir: output directory to write files
    :param observation_date: fate of observation
    :param observation: observation to write
    :raise _utilities.NoDataError: if no data found
    """

    if type(observation_date) is datetime.date:
        day_start = datetime.datetime.combine(observation_date, datetime.time.min)
    elif type(observation_date) is datetime.datetime:
        day_start = observation_date.replace(hour=0, minute=0, second=0, microsecond=0)
    else:
        day_start = observation_date

    day_noon = day_start + datetime.timedelta(hours=12)
    day_end = day_start + datetime.timedelta(days=1)

    if observation is 'smap':
        monthly_dir = os.path.join(output_dir, 'monthly_averages')

        if not os.path.isdir(monthly_dir):
            os.mkdir(monthly_dir)

        observation_dir = os.path.join(monthly_dir, observation_date.strftime('%Y%m'))
    else:
        daily_dir = os.path.join(output_dir, 'daily_averages')

        if not os.path.isdir(daily_dir):
            os.mkdir(daily_dir)

        observation_dir = os.path.join(daily_dir, observation_date.strftime('%Y%m%d'))

    if not os.path.isdir(observation_dir):
        os.mkdir(observation_dir)

    day_start_ndbc = day_start + datetime.timedelta(hours=2)
    day_end_ndbc = day_end + datetime.timedelta(hours=2)

    day_start_utc = day_start + STUDY_AREA_TO_UTC
    day_noon_utc = day_noon + STUDY_AREA_TO_UTC
    day_end_utc = day_end + STUDY_AREA_TO_UTC

    try:
        if observation == 'hf_radar':
            hfr_range = hf_radar.HFRadarRange(day_start_ndbc, day_end_ndbc)
            hfr_range.write_rasters(observation_dir, filename_suffix=f'{observation_date.strftime("%Y%m%d")}', variables=['dir', 'mag'],
                                    driver='AAIGrid', fill_value=LEAFLET_NODATA_VALUE, dop_threshold=0.5)
            del hfr_range
        elif observation == 'viirs':
            viirs_range = viirs.VIIRSRange(day_start, day_end_utc)
            viirs_range.write_raster(observation_dir,
                                     filename_suffix=day_start.strftime('%Y%m%d%H%M') + '_' + day_noon.strftime('%Y%m%d%H%M'),
                                     start_time=day_start_utc, end_time=day_noon_utc, fill_value=LEAFLET_NODATA_VALUE, driver='GTiff',
                                     correct_sses=False, variables=['sst'])
            viirs_range.write_raster(observation_dir,
                                     filename_suffix=day_noon.strftime('%Y%m%d%H%M') + '_' + day_end.strftime('%Y%m%d%H%M'),
                                     start_time=day_noon_utc, end_time=day_end_utc, fill_value=LEAFLET_NODATA_VALUE, driver='GTiff',
                                     correct_sses=False, variables=['sst'])
            del viirs_range
        elif observation == 'smap':
            smap_dataset = smap.SMAPDataset()
            smap_dataset.write_rasters(observation_dir, data_time=day_start_utc, fill_value=LEAFLET_NODATA_VALUE, driver='GTiff',
                                       variables=['sss'])
            del smap_dataset
        elif observation == 'data_buoy':
            data_buoy_range = data_buoy.DataBuoyRange(data_buoy.WCOFS_NDBC_STATIONS_FILENAME)
            output_filename = os.path.join(observation_dir, f'ndbc_data_buoys_{observation_date.strftime("%Y%m%d")}.gpkg')
            data_buoy_range.write_vector(output_filename, day_start_ndbc, day_end_ndbc)
            del data_buoy_range
    except Exception as error:
        _, _, error_traceback = sys.exc_info()
        logging.warning(f'{error} ({os.path.split(error_traceback.tb_frame.f_code.co_filename)[1]}:{error_traceback.tb_lineno})')


def write_rtofs(output_dir: str, model_run_date: Union[datetime.datetime, datetime.date], day_deltas: range = MODEL_DAY_DELTAS['RTOFS'],
                scalar_variables: Collection[str] = ('sst', 'sss', 'ssh'), vector_variables: Collection[str] = ('dir', 'mag')):
    """
    Writes daily average of RTOFS output on given date.

    :param output_dir: output directory to write files
    :param model_run_date: date of model run
    :param day_deltas: time deltas for which to write model output
    :param scalar_variables: list of scalar variables to use
    :param vector_variables: list of vector variables to use
    :raise _utilities.NoDataError: if no data found
    """

    if type(model_run_date) is datetime.date:
        model_run_date = datetime.datetime.combine(model_run_date, datetime.datetime.min.time())

    daily_dir = os.path.join(output_dir, 'daily_averages')

    # define directories to which output rasters will be written
    output_dirs = {day_delta: os.path.join(daily_dir, (model_run_date + datetime.timedelta(days=day_delta)).strftime("%Y%m%d")) for
                   day_delta in day_deltas}

    for day_delta, daily_average_dir in output_dirs.items():
        # ensure output directory exists
        if not os.path.isdir(daily_average_dir):
            os.mkdir(daily_average_dir)

    try:
        rtofs_dataset = None

        for day_delta, daily_average_dir in output_dirs.items():
            if day_delta in MODEL_DAY_DELTAS['RTOFS']:
                time_delta_string = f'{"f" if day_delta >= 0 else "n"}{abs(day_delta) + 1 if day_delta >= 0 else abs(day_delta):03}'

                day_of_forecast = model_run_date + datetime.timedelta(days=day_delta)

                existing_files = os.listdir(daily_average_dir)
                existing_files = [filename for filename in existing_files if
                                  'rtofs' in filename and time_delta_string in filename]

                if rtofs_dataset is None and not all(any(variable in filename for filename in existing_files) for variable in
                                                     list(scalar_variables) + list(vector_variables)):
                    rtofs_dataset = rtofs.RTOFSDataset(model_run_date, source='2ds', time_interval='daily')

                scalar_variables_to_write = [variable for variable in scalar_variables if
                                             not any(variable in filename for filename in existing_files)]

                if rtofs_dataset is not None:
                    if len(scalar_variables_to_write) > 0:
                        rtofs_dataset.write_rasters(daily_average_dir, variables=scalar_variables_to_write, time=day_of_forecast,
                                                    driver='GTiff')
                    else:
                        logging.info(f'Skipping RTOFS day {day_delta} scalar variables')

                    if not all(any(vector_variable in filename for filename in existing_files) for vector_variable in
                               vector_variables):
                        rtofs_dataset.write_rasters(daily_average_dir, variables=vector_variables, time=day_of_forecast, driver='AAIGrid')
                    else:
                        logging.info(f'Skipping RTOFS day {day_delta} uv')
        del rtofs_dataset
    except Exception as error:
        _, _, error_traceback = sys.exc_info()
        logging.warning(f'{error} ({os.path.split(error_traceback.tb_frame.f_code.co_filename)[1]}:{error_traceback.tb_lineno})')


def write_wcofs(output_dir: str, model_run_date: Union[datetime.datetime, datetime.date, int, float],
                day_deltas: range = MODEL_DAY_DELTAS['WCOFS'], scalar_variables: Collection[str] = ('sst', 'sss', 'ssh'),
                vector_variables: Collection[str] = ('dir', 'mag'), data_assimilation: bool = True, grid_size_km: int = 4):
    """
    Writes daily average of model output on given date.

    :param output_dir: output directory to write files
    :param model_run_date: date of model run
    :param day_deltas: time deltas for which to write model output
    :param scalar_variables: list of scalar variables to use
    :param vector_variables: list of vector variables to use
    :param data_assimilation: whether to retrieve model with data assimilation
    :param grid_size_km: cell size in km
    :raise _utilities.NoDataError: if no data found
    """

    if type(model_run_date) is datetime.date:
        model_run_date = datetime.datetime.combine(model_run_date, datetime.datetime.min.time())

    daily_dir = os.path.join(output_dir, 'daily_averages')

    # define directories to which output rasters will be written
    output_dirs = {day_delta: os.path.join(daily_dir, (model_run_date + datetime.timedelta(days=day_delta)).strftime("%Y%m%d")) for
                   day_delta in day_deltas}

    for day_delta, daily_average_dir in output_dirs.items():
        # ensure output directory exists
        if not os.path.isdir(daily_average_dir):
            os.mkdir(daily_average_dir)

    if scalar_variables is None:
        scalar_variables = []

    if vector_variables is None:
        vector_variables = []

    if grid_size_km == 4:
        grid_filename = wcofs.WCOFS_4KM_GRID_FILENAME
        if data_assimilation:
            wcofs_string = 'wcofs'
        else:
            wcofs_string = 'wcofs4'
    else:
        grid_filename = wcofs.WCOFS_2KM_GRID_FILENAME
        wcofs_string = 'wcofs2'
        wcofs.reset_dataset_grid()

    try:
        wcofs_dataset = None

        for day_delta, daily_average_dir in output_dirs.items():
            if day_delta in MODEL_DAY_DELTAS['WCOFS']:
                wcofs_direction = 'forecast' if day_delta >= 0 else 'nowcast'
                time_delta_string = f'{wcofs_direction[0]}{abs(day_delta) + 1 if wcofs_direction == "forecast" else abs(day_delta):03}'

                wcofs_filename_suffix = time_delta_string

                if not data_assimilation:
                    wcofs_filename_suffix = f'{wcofs_filename_suffix}_noDA'

                if not data_assimilation or grid_size_km == 2:
                    wcofs_filename_suffix = f'{wcofs_filename_suffix}_{grid_size_km}km'

                existing_files = os.listdir(daily_average_dir)

                if data_assimilation:
                    if grid_size_km == 4:
                        existing_files = [filename for filename in existing_files if
                                          'wcofs' in filename and time_delta_string in filename and 'noDA' not in filename]
                    else:
                        existing_files = [filename for filename in existing_files if
                                          'wcofs' in filename and time_delta_string in filename and 'noDA' not in filename and f'{grid_size_km}km' in filename]
                else:
                    if grid_size_km == 4:
                        existing_files = [filename for filename in existing_files if
                                          'wcofs' in filename and time_delta_string in filename and 'noDA' in filename]
                    else:
                        existing_files = [filename for filename in existing_files if
                                          'wcofs' in filename and time_delta_string in filename and 'noDA' in filename and f'{grid_size_km}km' in filename]

                if wcofs_dataset is None and not all(any(variable in filename for filename in existing_files) for variable in
                                                     list(scalar_variables) + list(vector_variables)):
                    if grid_size_km == 4:
                        wcofs_dataset = wcofs.WCOFSDataset(model_run_date, source='avg', wcofs_string=wcofs_string)
                    else:
                        wcofs_dataset = wcofs.WCOFSDataset(model_run_date, source='avg', grid_filename=grid_filename,
                                                           source_url=os.path.join(DATA_DIRECTORY, 'input/wcofs/avg'),
                                                           wcofs_string=wcofs_string)
                if wcofs_dataset is not None:
                    scalar_variables_to_write = [variable for variable in scalar_variables if
                                                 not any(variable in filename for filename in existing_files)]

                    if len(scalar_variables_to_write) > 0:
                        wcofs_dataset.write_rasters(daily_average_dir, scalar_variables_to_write, filename_suffix=wcofs_filename_suffix,
                                                    time_deltas=[day_delta], fill_value=LEAFLET_NODATA_VALUE, driver='GTiff')
                    else:
                        logging.info(f'Skipping WCOFS day {day_delta} scalar variables')

                    if not all(any(vector_variable in filename for filename in existing_files) for vector_variable in
                               vector_variables):
                        wcofs_dataset.write_rasters(daily_average_dir, vector_variables, filename_suffix=wcofs_filename_suffix,
                                                    time_deltas=[day_delta], fill_value=LEAFLET_NODATA_VALUE, driver='AAIGrid')
                    else:
                        logging.info(f'Skipping WCOFS day {day_delta} uv')
        del wcofs_dataset

        if grid_size_km == 2:
            wcofs.reset_dataset_grid()
    except Exception as error:
        _, _, error_traceback = sys.exc_info()
        logging.warning(f'{error} ({os.path.split(error_traceback.tb_frame.f_code.co_filename)[1]}:{error_traceback.tb_lineno})')


def write_daily_average(output_dir: str, output_date: Union[datetime.datetime, datetime.date, int, float],
                        day_deltas: range = MODEL_DAY_DELTAS['WCOFS']):
    """
    Writes daily average of observational data and model output on given date.

    :param output_dir: output directory to write files
    :param output_date: date of data run
    :param day_deltas: time deltas for which to write model output
    """

    # write initial message
    logging.info(f'Starting file conversion for {output_date}')

    logging.info('Processing HFR SSUV...')
    write_observation(output_dir, output_date, 'hf_radar')
    logging.info('Processing VIIRS SST...')
    write_observation(output_dir, output_date, 'viirs')
    logging.info('Processing SMAP SSS...')
    write_observation(output_dir, output_date, 'smap')
    # logging.info('Processing NDBC data...')
    # write_observation(output_dir, output_date, 'data_buoy')

    logging.info(f'Wrote observations to {output_dir}')

    logging.info('Processing RTOFS...')  # RTOFS forecast is uploaded at 1700 UTC
    write_rtofs(output_dir, output_date, day_deltas)
    logging.info('Processing WCOFS...')
    write_wcofs(output_dir, output_date, day_deltas)
    logging.info('Processing WCOFS noDA...')
    write_wcofs(output_dir, output_date, day_deltas, data_assimilation=False)
    logging.info(f'Wrote models to {output_dir}')

    logging.info(f'Finished writing files. Total time: ' +
                 f'{(datetime.datetime.now() - start_time).total_seconds():.2f} seconds')


if __name__ == '__main__':
    # create folders if they do not exist
    for dir_path in [OUTPUT_DIR, LOG_DIR]:
        if not os.path.isdir(dir_path):
            os.mkdir(dir_path)

    start_time = datetime.datetime.now()

    log_path = os.path.join(LOG_DIR, f'{start_time.strftime("%Y%m%d")}_conversion.log')
    if log_path is None:
        logging.basicConfig(level=logging.DEBUG, datefmt='%Y-%m-%d %H:%M:%S', format='[%(asctime)s] %(levelname)s: %(message)s')
    else:
        logging.basicConfig(filename=log_path, level=logging.INFO, datefmt='%Y-%m-%d %H:%M:%S',
                            format='[%(asctime)s] %(levelname)s: %(message)s')
        console = logging.StreamHandler()
        console.setLevel(logging.DEBUG)
        logging.getLogger('').addHandler(console)

    # disable complaints from Fiona environment within conda
    logging.root.manager.loggerDict['fiona._env'].setLevel(logging.CRITICAL)

    # define dates over which to collect data (dates after today are for WCOFS forecast)
    day_deltas = MODEL_DAY_DELTAS['WCOFS']

    # from PyOFS import utilities
    #
    # model_run_dates = utilities.range_daily(datetime.datetime.now(), datetime.datetime(2019, 6, 14))
    # for model_run_date in model_run_dates:
    #     write_daily_average(OUTPUT_DIR, model_run_date, day_deltas)

    model_run_date = datetime.date.today()
    write_daily_average(OUTPUT_DIR, model_run_date, day_deltas)

    files_json_filename = os.path.join(REFERENCE_DIR, 'files.json')
    write_json.dir_structure_to_json(OUTPUT_DIR, files_json_filename)

    with open(os.path.join(DATA_DIRECTORY, 'azure_credentials.txt')) as credentials_file:
        azure_blob_url, credentials = (line.strip('\n') for line in credentials_file.readlines())

<<<<<<< HEAD
    sync_with_azure(files_json_filename, f'{azure_blob_url}/reference/files.json', credentials)
    sync_with_azure(os.path.join(OUTPUT_DIR, 'daily_averages'), f'{azure_blob_url}/output/daily_averages', credentials)
=======
    write_azure.upload_to_azure(files_json_filename, f'{azure_blob_url}/reference/files.json', credentials, overwrite=True)

    for day_delta in day_deltas:
        day = model_run_date + datetime.timedelta(days=day_delta)
        daily_averages_dir = os.path.join(OUTPUT_DIR, 'daily_averages', day.strftime('%Y%m%d'))
        write_azure.upload_to_azure(daily_averages_dir, f'{azure_blob_url}/output/daily_averages/', credentials, overwrite=True)
>>>>>>> 65c64fbe

    print('done')<|MERGE_RESOLUTION|>--- conflicted
+++ resolved
@@ -366,16 +366,7 @@
     with open(os.path.join(DATA_DIRECTORY, 'azure_credentials.txt')) as credentials_file:
         azure_blob_url, credentials = (line.strip('\n') for line in credentials_file.readlines())
 
-<<<<<<< HEAD
     sync_with_azure(files_json_filename, f'{azure_blob_url}/reference/files.json', credentials)
     sync_with_azure(os.path.join(OUTPUT_DIR, 'daily_averages'), f'{azure_blob_url}/output/daily_averages', credentials)
-=======
-    write_azure.upload_to_azure(files_json_filename, f'{azure_blob_url}/reference/files.json', credentials, overwrite=True)
-
-    for day_delta in day_deltas:
-        day = model_run_date + datetime.timedelta(days=day_delta)
-        daily_averages_dir = os.path.join(OUTPUT_DIR, 'daily_averages', day.strftime('%Y%m%d'))
-        write_azure.upload_to_azure(daily_averages_dir, f'{azure_blob_url}/output/daily_averages/', credentials, overwrite=True)
->>>>>>> 65c64fbe
 
     print('done')