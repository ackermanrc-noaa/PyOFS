--- conflicted
+++ resolved
@@ -84,14 +84,9 @@
     try:
         if observation == 'hf_radar':
             hfr_range = hf_radar.HFRadarRange(day_start_ndbc, day_end_ndbc)
-<<<<<<< HEAD
-            hfr_range.write_rasters(observation_dir, filename_suffix=f'{observation_date:%Y%m%d}', variables=['dir', 'mag'],
-                                    driver='AAIGrid', fill_value=LEAFLET_NODATA_VALUE, dop_threshold=0.5)
-=======
             hfr_range.write_rasters(observation_dir, filename_suffix=f'{observation_date.strftime("%Y%m%d")}',
                                     variables=['dir', 'mag'], driver='AAIGrid', fill_value=LEAFLET_NODATA_VALUE,
                                     dop_threshold=0.5)
->>>>>>> a04a21e5
             del hfr_range
         elif observation == 'viirs':
             viirs_range = viirs.VIIRSRange(day_start, day_end_utc)
@@ -113,12 +108,8 @@
             del smap_dataset
         elif observation == 'data_buoy':
             data_buoy_range = data_buoy.DataBuoyRange(data_buoy.WCOFS_NDBC_STATIONS_FILENAME)
-<<<<<<< HEAD
-            output_filename = os.path.join(observation_dir, f'ndbc_data_buoys_{observation_date:%Y%m%d}.gpkg')
-=======
             output_filename = os.path.join(observation_dir,
-                                           f'ndbc_data_buoys_{observation_date.strftime("%Y%m%d")}.gpkg')
->>>>>>> a04a21e5
+                                           f'ndbc_data_buoys_{observation_date:%Y%m%d}.gpkg')
             data_buoy_range.write_vector(output_filename, day_start_ndbc, day_end_ndbc)
             del data_buoy_range
     except Exception as error:
@@ -148,14 +139,9 @@
     daily_dir = os.path.join(output_dir, 'daily_averages')
 
     # define directories to which output rasters will be written
-<<<<<<< HEAD
-    output_dirs = {day_delta: os.path.join(daily_dir, (model_run_date + datetime.timedelta(days=day_delta)).strftime('%Y%m%d')) for
-                   day_delta in day_deltas}
-=======
     output_dirs = {
-        day_delta: os.path.join(daily_dir, (model_run_date + datetime.timedelta(days=day_delta)).strftime("%Y%m%d")) for
+        day_delta: os.path.join(daily_dir, (model_run_date + datetime.timedelta(days=day_delta)).strftime('%Y%m%d')) for
         day_delta in day_deltas}
->>>>>>> a04a21e5
 
     for day_delta, daily_average_dir in output_dirs.items():
         # ensure output directory exists
@@ -228,14 +214,9 @@
     daily_dir = os.path.join(output_dir, 'daily_averages')
 
     # define directories to which output rasters will be written
-<<<<<<< HEAD
-    output_dirs = {day_delta: os.path.join(daily_dir, (model_run_date + datetime.timedelta(days=day_delta)).strftime('%Y%m%d')) for
-                   day_delta in day_deltas}
-=======
     output_dirs = {
-        day_delta: os.path.join(daily_dir, (model_run_date + datetime.timedelta(days=day_delta)).strftime("%Y%m%d")) for
+        day_delta: os.path.join(daily_dir, (model_run_date + datetime.timedelta(days=day_delta)).strftime('%Y%m%d')) for
         day_delta in day_deltas}
->>>>>>> a04a21e5
 
     for day_delta, daily_average_dir in output_dirs.items():
         # ensure output directory exists
