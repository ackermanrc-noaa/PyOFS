--- conflicted
+++ resolved
@@ -13,8 +13,6 @@
 
 import pytz
 
-import pytz
-
 sys.path.append(os.path.join(os.path.dirname(os.path.realpath(__file__)), os.pardir))
 
 from dataset import _utilities, hfr, viirs, rtofs, wcofs
@@ -38,16 +36,10 @@
 MODEL_DAY_DELTAS = {'WCOFS': range(-1, 2 + 1), 'RTOFS': range(-3, 8 + 1)}
 
 
-<<<<<<< HEAD
-def write_observational_data(output_dir: str, observation_date: datetime.datetime, log_path: str):
-    if 'datetime.date' in str(type(observation_date)):
-        start_of_day = datetime.datetime.combine(observation_date, datetime.datetime.min.time())
-=======
 def write_observational_data(output_dir: str, observation_date: typing.Union[datetime.date, datetime.datetime],
                              log_path: str):
     if 'datetime.date' in str(type(observation_date)):
         start_of_day = datetime.datetime.combine(observation_date, datetime.time.min)
->>>>>>> 608a4b48
     elif 'datetime.datetime' in str(type(observation_date)):
         start_of_day = observation_date.replace(hour=0, minute=0, second=0, microsecond=0)
     else:
@@ -59,20 +51,12 @@
     try:
         start_of_day_hfr_time = start_of_day + datetime.timedelta(hours=2)
         end_of_day_hfr_time = end_of_day + datetime.timedelta(hours=2)
-<<<<<<< HEAD
-    
-=======
-
->>>>>>> 608a4b48
+
         hfr_range = hfr.HFR_Range(start_of_day_hfr_time, end_of_day_hfr_time)
         hfr_range.write_rasters(output_dir, filename_suffix=f'{observation_date.strftime("%Y%m%d")}',
                                 variables=['u', 'v'], vector_components=True, drivers=['AAIGrid'],
                                 fill_value=LEAFLET_NODATA_VALUE)
-<<<<<<< HEAD
-    
-=======
-
->>>>>>> 608a4b48
+
         del hfr_range
     except _utilities.NoDataError as error:
         print(error)
@@ -84,11 +68,7 @@
         start_of_day_in_utc = start_of_day + STUDY_AREA_TO_UTC
         noon_in_utc = start_of_day + datetime.timedelta(hours=12) + STUDY_AREA_TO_UTC
         end_of_day_in_utc = start_of_day + datetime.timedelta(hours=24) + STUDY_AREA_TO_UTC
-<<<<<<< HEAD
-    
-=======
-
->>>>>>> 608a4b48
+
         viirs_range = viirs.VIIRS_Range(start_of_day_in_utc, end_of_day_in_utc)
 
         viirs_range.write_raster(output_dir, filename_suffix=f'{start_of_day.strftime("%Y%m%d")}_morning',
@@ -99,11 +79,7 @@
                                  start_datetime=noon_in_utc, end_datetime=end_of_day_in_utc,
                                  fill_value=LEAFLET_NODATA_VALUE, drivers=['GTiff'], sses_correction=False,
                                  variables=['sst'])
-<<<<<<< HEAD
-    
-=======
-
->>>>>>> 608a4b48
+
         del viirs_range
     except _utilities.NoDataError as error:
         print(error)
@@ -132,25 +108,12 @@
         for day_delta, daily_average_dir in output_dirs.items():
             if day_delta in MODEL_DAY_DELTAS['RTOFS']:
                 day_of_forecast = model_run_date + datetime.timedelta(days=day_delta)
-<<<<<<< HEAD
-                rtofs_filename_prefix = f'rtofs'
-                rtofs_direction = 'forecast' if day_delta >= 0 else 'nowcast'
-                time_delta_string = f'{rtofs_direction[0]}{abs(day_delta) + 1 if rtofs_direction == "forecast" else abs(day_delta):03}'
-                rtofs_filename_suffix = f'{model_run_date.strftime("%Y%m%d")}_{time_delta_string}'
-                output_filename = os.path.join(daily_average_dir,
-                                               f'{rtofs_filename_prefix}_sst_{rtofs_filename_suffix}')
-    
-                rtofs_dataset.write_raster(output_filename, variable='temp', time=day_of_forecast,
-                                           direction=rtofs_direction)
-                
-=======
 
                 rtofs_dataset.write_rasters(daily_average_dir, variables=['temp'], time=day_of_forecast,
                                             drivers=['GTiff'])
                 rtofs_dataset.write_rasters(daily_average_dir, variables=['u', 'v'], time=day_of_forecast,
                                             vector_components=True, drivers=['AAIGrid'])
         
->>>>>>> 608a4b48
         del rtofs_dataset
     except _utilities.NoDataError as error:
         print(error)
@@ -297,13 +260,8 @@
     # model_run_dates = _utilities.range_daily(datetime.datetime(2018, 11, 18), datetime.datetime(2018, 11, 20))
     # for model_run_date in model_run_dates:
     #     write_daily_average(os.path.join(DATA_DIR, DAILY_AVERAGES_DIR), model_run_date, day_deltas, log_path)
-<<<<<<< HEAD
-    
-    model_run_date = datetime.date.today()
-=======
 
     model_run_date = datetime.date.today() - datetime.timedelta(days=1)
->>>>>>> 608a4b48
     write_daily_average(os.path.join(DATA_DIR, DAILY_AVERAGES_DIR), model_run_date, day_deltas, log_path)
     
     message = f'Finished writing files. Total time: {(datetime.datetime.now() - start_time).total_seconds():.2f} seconds'
