# PyOFS
Python library for converting ocean data from NetCDF to geospatial format.

#### Installation
<<<<<<< HEAD
1. `conda create -n GDAL python=3.7 scipy netCDF4 xarray pyproj shapely`
2. `conda activate GDAL`
3. `pip install pipwin haversine`
4. `pipwin install gdal && pipwin install fiona && pipwin install rasterio`
=======
1. `conda env create --file environment.yml`
2. `conda activate PyOFS`
3. `pip install haversine`
>>>>>>> 3a1ec01e
<|MERGE_RESOLUTION|>--- conflicted
+++ resolved
@@ -2,13 +2,6 @@
 Python library for converting ocean data from NetCDF to geospatial format.
 
 #### Installation
-<<<<<<< HEAD
-1. `conda create -n GDAL python=3.7 scipy netCDF4 xarray pyproj shapely`
-2. `conda activate GDAL`
-3. `pip install pipwin haversine`
-4. `pipwin install gdal && pipwin install fiona && pipwin install rasterio`
-=======
 1. `conda env create --file environment.yml`
 2. `conda activate PyOFS`
-3. `pip install haversine`
->>>>>>> 3a1ec01e
+3. `pip install haversine`