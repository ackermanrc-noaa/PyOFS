--- conflicted
+++ resolved
@@ -34,11 +34,8 @@
 
 RASTERIO_WGS84 = rasterio.crs.CRS({"init": "epsg:4326"})
 
-<<<<<<< HEAD
-=======
 NRT_DELAY = datetime.timedelta(hours=2)
 
->>>>>>> 608a4b48
 SOURCES = OrderedDict({
     'OpenDAP': OrderedDict({
         'NESDIS': 'https://www.star.nesdis.noaa.gov/thredds/dodsC',
@@ -73,7 +70,6 @@
         self.granule_datetime = _utilities.round_to_ten_minutes(granule_datetime)
 
         self.study_area_polygon_filename, study_area_polygon_layer_name = study_area_polygon_filename.rsplit(':', 1)
-<<<<<<< HEAD
 
         if study_area_polygon_layer_name == '':
             study_area_polygon_layer_name = None
@@ -82,16 +78,6 @@
         self.near_real_time = datetime.datetime.now() - granule_datetime <= datetime.timedelta(days=13)
         self.algorithm = algorithm
 
-=======
-
-        if study_area_polygon_layer_name == '':
-            study_area_polygon_layer_name = None
-
-        # use NRT flag if granule is less than 13 days old
-        self.near_real_time = datetime.datetime.now() - granule_datetime <= datetime.timedelta(days=13)
-        self.algorithm = algorithm
-
->>>>>>> 608a4b48
         if version is None:
             if granule_datetime >= datetime.datetime(2018, 11, 7, 15, 10):
                 self.version = '2.60'
@@ -395,11 +381,7 @@
         self.start_datetime = start_datetime
         if end_datetime > datetime.datetime.utcnow():
             # VIIRS near real time delay is 2 hours behind UTC
-<<<<<<< HEAD
-            self.end_datetime = datetime.datetime.utcnow() - datetime.timedelta(hours=2)
-=======
             self.end_datetime = datetime.datetime.utcnow() - NRT_DELAY
->>>>>>> 608a4b48
         else:
             self.end_datetime = end_datetime
 
@@ -419,7 +401,6 @@
 
             with futures.ThreadPoolExecutor() as concurrency_pool:
                 running_futures = {}
-<<<<<<< HEAD
 
                 for pass_time in self.pass_times:
                     running_future = concurrency_pool.submit(VIIRS_Dataset, granule_datetime=pass_time,
@@ -427,15 +408,6 @@
                                                              algorithm=self.algorithm, version=self.version)
                     running_futures[running_future] = pass_time
 
-=======
-
-                for pass_time in self.pass_times:
-                    running_future = concurrency_pool.submit(VIIRS_Dataset, granule_datetime=pass_time,
-                                                             study_area_polygon_filename=self.study_area_polygon_filename,
-                                                             algorithm=self.algorithm, version=self.version)
-                    running_futures[running_future] = pass_time
-
->>>>>>> 608a4b48
                 for completed_future in futures.as_completed(running_futures):
                     if completed_future.exception() is None:
                         pass_time = running_futures[completed_future]
